# Constrained Manipulability
Constrained Manipulability is a library used to compute and vizualize a robot's constrained capacities. 




## Features
 - Compute a robot's constrained allowable Cartesian motions due to collision avoidance constraints and joint limits
 - Compute a robot's constrained manipulability polytope due to dangerfield constraints
 - Static functions that allow the above quantities to be used in optimization algorithms for collision free trajectory optimization

## Installation 
### Dependencies
- [ROS](http://wiki.ros.org/catkin) 
    - [eigen_conversions](http://wiki.ros.org/eigen_conversions) 
    - [geometric_shapes](http://wiki.ros.org/geometric_shapes)
    - [pcl_ros](http://wiki.ros.org/pcl_ros)
    - [kdl_parser](https://wiki.ros.org/kdl_parser)
- [Eigen 3](https://eigen.tuxfamily.org/dox/GettingStarted.html)
- [robot_collision_checking](https://github.com/philip-long/ros_collision_checking)
- [eigen-cddlib](https://github.com/philip-long/eigen-cddlib)


### Install instructions
1. Clone repo into your current workspace

    ```
    cd catkin_ws/src
    git clone https://github.com/philip-long/constrained_manipulability.git
    cd ..
    catkin build
    ```


### Examples
Demos can be launched for a robot, using the provided test file
```
roslaunch constrained_manipulability abstract_robot.launch root_link:=<your root link> root_link:=<your end effector>  config:=<your scene stored in .yaml>
```
There are several example scenes in scene_config folder. This has been tested with Rethink's Sawyer, Universal robot (requires ur-description), and Frannka Panda (requires franka-description): 
```
 roslaunch constrained_manipulability sawyer_test.launch
 roslaunch constrained_manipulability ur_test.launch
 roslaunch constrained_manipulability franka_test.launch
```


## Usage:
The main object is initialized as follows:
```
    ConstrainedManipulability ( ros::NodeHandle nh,
                                std::string root,
                                std::string tip,
				std::string robot_description="robot_description",
                                double distance_threshold=0.3,
                                double linearization_limit=0.1,
                                double dangerfield=10
                              );
```

It reads a kinematic chain from the parameter server starting a the root and running until the tip. The joint position and velocity limits are also read and are used to define the different polytopes. The collision model of the report is also pared. A collision world is maintained, objects can be added using ros_shape_msgs and Eigen::Affine3d

```
bool addCollisionObject ( const shape_msgs::SolidPrimitive & s1,
                              const  Eigen::Affine3d  & wT1,unsigned int object_id );
bool addCollisionObject ( const shape_msgs::Mesh & s1,
                              const  Eigen::Affine3d  & wT1,unsigned int object_id );
```
Objects are removed by id.
```
bool removeCollisionObject (unsigned int object_id );
```
The polytopes are calculated by obtaining the minimum distance from each link on the robot to objects in the collision world. FCL is used to compute these distance and access via the interface package [robot_collision_checking]((https://github.com/philip-long/ros_collision_checking)). The volume of the polytopes in _Cartesian_ space is return from the get functions as follows:

```
    double getConstrainedAllowableMotionPolytope ( const sensor_msgs::JointState & joint_states,
            Eigen::MatrixXd & AHrep,
            Eigen::VectorXd & bhrep,
            bool show_polytope,
            std::vector<double>  color_pts= {0.0,0.0,0.5,1.0},
            std::vector<double>  color_line= {0.0,0.0,1.0,0.8} );
```
AHrep and bhrep represent the joint space polytope constraints i.e.
```
AHrep*dq <= bhrep
```
conversion from H-representation to V-representation is achieved using the Double Description method accessed via [eigen-cddlib]((https://github.com/philip-long/eigen-cddlib)). Static functions are also available for all the different polytopes where, both the urdf model, the KDL chain and the object set must be explicity passed:
```
    static double getConstrainedAllowableMotionPolytope ( KDL::Chain &  chain,
            urdf::Model & model,
            FCLObjectSet objects,
            const sensor_msgs::JointState & joint_states,
            Eigen::MatrixXd & AHrep,
            Eigen::VectorXd & bhrep,
            double linearization_limit=0.1,
            double distance_threshold=0.3 );
```

Different Polytopes are available more information about allowable motion polytope is available here __Optimization-Based Human-in-the-Loop Manipulation  Using Joint Space Polytopes, Long et al 2019__ more information about the constrained velocity polytope is available here __Evaluating Robot Manipulability in Constrained Environments by Velocity Polytope Reduction Long et al 2018.__ 


### Applications:
A video showing the applications of the constrained allowable motion polytope is available [here](https://youtu.be/oeqj-m25t9c). A video showing the uses of the constrained velocity polytope for humanoid robots can be seen [here](https://www.youtube.com/watch?v=1Nouc4f_rIY) and [here](https://www.youtube.com/watch?v=FzlhsLH5IPU).





#### 1. Motion planning
Planning collision free paths can be achieved by maximizing the volume of the allowable motion polytope, however since no analytical gradient is available this is typically slower than other motion planning algorithms. Nevertheless, since the polytopes are returned they can be used for fast on-line inverse kinematic solutions and guard teleoperation. 

![Planning collision free path by maximizing volume](doc/trajplanning.png)

#### 2. Guarded tele-operation
The polytopes are convex constraints that represent feasible configuration for the whole robot. By respecting them a guaranteed feasible inverse kinematic solution can be obtained very quickly, this can be useful for generating virtual fixtures for teleoperation tasks. The polytope can be vizualized (in red below) showing an operator the Cartesian motions available at all times due to joint limits, kinematic constraints and obstacles in the workspace. The original polytope is shown below in blue/

![Comparison of UR's allowable motions with and without constraints](doc/ur.png)

#### 3. Workspace Analysis
By evaluating the volume of the CMP at points in the workspace, a reachability map can be obtained see this [video](https://youtu.be/jc7X4WakdoE)


![Planar 2DOF workspace analysis](doc/wksp2.png) ![Humanoid workspace analysis](doc/wrkspval.png)


#### 4. Optimization using SNOPT
 1. Request to download SNOPT [here](http://ccom.ucsd.edu/~optimizers/downloads/).
 2. Download SNOPT7 by Linux option (not static library) under the Fortran (only) Libraries.
 3. Clone the `snopt-interface` package to HOME directory:
             $ `git clone https://github.com/snopt/snopt-interface.git`
 4. $ `cd snopt-interface`
 5. $ `mkdir lib`
 6. Put SNOPT Fortran source `libsnopt7.so` in lib folder.
 7. Make sure that gfortran-7 is installed, otherwise install it by:
  $ `sudo add-apt-repository ppa:ubuntu-toolchain-r/test`
  $ `sudo apt update`
  $ `sudo apt install gfortran-7`
 8. $ `./autogen.sh` (If `autoreconf: not found` error is displayed, install dependencies by: $ `sudo apt install autoconf`)
 9. $ `./configure` 
 10. $ `make`
 11. $ `make install`
 12. Put license file (attached to the mail that include SNOPT download access link) into `licenses` folder in HOME directory.
 13. Put SNOPT environment variables to the .bashrc:
     ```
     export SNOPT_LICENSE=$HOME/licenses/snopt7.lic
     export SNOPT_DIR=$HOME/snopt-interface
     export LD_LIBRARY_PATH="${LD_LIBRARY_PATH}:${SNOPT_DIR}/lib"
            ```
 14. Check if SNOPT is installed correctly:
            1. $ `cd ~/snopt-interface`
            2. $ `make examples`
            3. $ `cd cppexamples`
            4. $ `./sntoya`


## Launching Teleoperation 
Run the following commands for guarded teleoperation with the UR3:
```
 roslaunch constrained_manipulability ik_example_ur3.launch 
 rosrun teleop_twist_keyboard teleop_twist_keyboard.py _speed:=0.01 _turn:=0.005
```
<<<<<<< HEAD
If running direct teleoperation without assistance, then set the `constraints_disabled` parameter for the `ik_example_ur3.launch` to "true".
=======

## Launching shrinking (not shrieking though I think that could be an interesting development) polytope tests 
```
 roslaunch constrained_manipulability shrinking_polytope_test.launch "show_debug_statements":="true" "mp_display":="false"
 rosrun constrained_manipulability lin_limit_pub.py 
```

>>>>>>> d17e70ac

## Citing
If you use this package, please cite either :
```
@inproceedings{long2019optimization,
  title={Optimization-Based Human-in-the-Loop Manipulation  Using Joint Space Polytopes},
  author={{Philip Long, Tar{\i}k Kele\c{s}temur, Aykut \"{O}zg\"{u}n \"{O}nol and Ta\c{s}k{\i}n Pad{\i}r },
  booktitle={2019 IEEE International Conference on Robotics and Automation (ICRA)},
  year={2019},
  organization={IEEE}
}
```

or 

```
@INPROCEEDINGS{8624962,
author={P. {Long} and T. {Padir}},
booktitle={2018 IEEE-RAS 18th International Conference on Humanoid Robots (Humanoids)},
title={Evaluating Robot Manipulability in Constrained Environments by Velocity Polytope Reduction},
year={2018},
volume={},
number={},
pages={1-9},
doi={10.1109/HUMANOIDS.2018.8624962},
ISSN={2164-0580},
month={Nov},}
```

#### TODO: 
- [ ] Add sample optimization
- [ ] Add server to add and remove objects 

<|MERGE_RESOLUTION|>--- conflicted
+++ resolved
@@ -159,17 +159,13 @@
  roslaunch constrained_manipulability ik_example_ur3.launch 
  rosrun teleop_twist_keyboard teleop_twist_keyboard.py _speed:=0.01 _turn:=0.005
 ```
-<<<<<<< HEAD
 If running direct teleoperation without assistance, then set the `constraints_disabled` parameter for the `ik_example_ur3.launch` to "true".
-=======
 
 ## Launching shrinking (not shrieking though I think that could be an interesting development) polytope tests 
 ```
  roslaunch constrained_manipulability shrinking_polytope_test.launch "show_debug_statements":="true" "mp_display":="false"
  rosrun constrained_manipulability lin_limit_pub.py 
 ```
-
->>>>>>> d17e70ac
 
 ## Citing
 If you use this package, please cite either :
