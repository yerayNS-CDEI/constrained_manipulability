/*** INCLUDE FILES ***/
#include <constrained_manipulability/constrained_manipulability.h>


ConstrainedManipulability::ConstrainedManipulability ( ros::NodeHandle nh,
        std::string root,
        std::string tip,
        std::string robot_description,
        double distance_threshold,
        double linearization_limit,
        double dangerfield
                                                     ) :
    nh_ ( nh ), fclInterface ( nh ),distance_threshold_ ( distance_threshold ),dangerfield_ ( dangerfield ) {

    wait_for_rviz=true;
    mkr_pub=nh_.advertise<visualization_msgs::Marker>
            ( "/visualization_marker",1 );
    poly_mesh_pub=nh_.advertise<constrained_manipulability::PolytopeMesh>
<<<<<<< HEAD
                    ( "constrained_manipulability/polytope_mesh",1 );
=======
                  ( "constrained_manipulability/polytope_mesh",1 );
>>>>>>> e3d7a4c2

    std::string robot_desc_string;
    nh_.param ( robot_description, robot_desc_string, std::string() );
    model_.initParamWithNodeHandle ( robot_description,nh );


    if ( !kdl_parser::treeFromString ( robot_desc_string, my_tree_ ) ) {
        ROS_ERROR ( "Failed to construct kdl tree" );
    }


    base_link_=root;
    my_tree_.getChain ( root,
                        tip,
                        chain_ );

    ndof_=chain_.getNrOfJoints();

    ROS_INFO_STREAM ( "Loading tree from parameter "<<robot_description<< " with kinematic chain from "<< root<<" to "<<tip );
    ROS_INFO_STREAM ( "Number of tree segments_= "<<my_tree_.getNrOfSegments() );
    ROS_INFO_STREAM ( "Number of tree joints= "<<my_tree_.getNrOfJoints() );
    ROS_INFO_STREAM ( "Number of chain joints= "<<chain_.getNrOfJoints() );
    ROS_INFO_STREAM ( "Number of chain segments= "<<chain_.getNrOfSegments() );


    if ( ndof_<1 ) {
        ROS_FATAL ( "Robot has 0 joints, check if root and/or tip name is incorrect" );
        ros::shutdown();
    }


    qmax_.resize ( ndof_ );
    qmin_.resize ( ndof_ );
    qdotmax_.resize ( ndof_ );
    qdotmin_.resize ( ndof_ );
    max_lin_limit_.resize ( ndof_ );
    min_lin_limit_.resize ( ndof_ );
    // Default values

    kdl_fk_solver_.reset ( new KDL::ChainFkSolverPos_recursive ( chain_ ) );
    kdl_dfk_solver_.reset ( new KDL::ChainJntToJacSolver ( chain_ ) );


    int mvable_jnt ( 0 );
    //for ( int i=0; i<ndof_+1; ++i ) {
    for ( int i=0; i<chain_.getNrOfSegments(); ++i ) {
        KDL::Segment seg=chain_.getSegment ( i );
        KDL::Joint kdl_joint=seg.getJoint();

        if ( kdl_joint.getType() !=KDL::Joint::None ) {

            qmax_[mvable_jnt]=model_.joints_.at ( kdl_joint.getName() )->limits->upper;
            qmin_[mvable_jnt]=model_.joints_.at ( kdl_joint.getName() )->limits->lower;

            qdotmax_[mvable_jnt]=model_.joints_.at ( kdl_joint.getName() )->limits->velocity;
            qdotmin_[mvable_jnt]=-model_.joints_.at ( kdl_joint.getName() )->limits->velocity;

            mvable_jnt++;
        }
    }
    ndof_identity_matrix_.resize ( ndof_,ndof_ );
    ndof_identity_matrix_.setZero();
    for ( int i = 0; i<ndof_identity_matrix_.rows(); i++ ) {
        for ( int j = 0; j<ndof_identity_matrix_.cols(); j++ ) {
            if ( i==j ) {
                ndof_identity_matrix_ ( i,j ) =1;
            }
        }

    }

    utility_functions::printVector ( qmax_,"qmax_" );
    utility_functions::printVector ( qmin_,"qmin_" );
    utility_functions::printVector ( qdotmax_,"qdotmax_" );
    utility_functions::printVector ( qdotmin_,"qdotmin_" );

    std::fill ( max_lin_limit_.begin(), max_lin_limit_.end(),linearization_limit );
    std::fill ( min_lin_limit_.begin(), min_lin_limit_.end(),-linearization_limit );

    ROS_INFO ( "Initialized" );

}

void ConstrainedManipulability::setLinearizationLimit(double linearization_limit,unsigned int joint)
{
    max_lin_limit_[joint]=linearization_limit;
    min_lin_limit_[joint]=linearization_limit;

}

void ConstrainedManipulability::setLinearizationLimit(double linearization_limit)
{
    std::fill ( max_lin_limit_.begin(), max_lin_limit_.end(),linearization_limit );
    std::fill ( min_lin_limit_.begin(), min_lin_limit_.end(),-linearization_limit );
}

double ConstrainedManipulability::getLinearizationLimit()
{
    return max_lin_limit_[0];
}



void ConstrainedManipulability::setRvizWait(bool flag)
{
    wait_for_rviz=flag;
}
bool const ConstrainedManipulability::getRvizWait(bool flag)
{
    return wait_for_rviz;
}

bool ConstrainedManipulability::plotPolytope  ( std::string polytope_name,
        Eigen::MatrixXd  vertices,
        std::string frame,
        Eigen::Vector3d position,
        std::vector<double>  color_pts,
        std::vector<double>  color_line ) {

    PointCloudPtr cloud_hull (new PointCloud);
    PointCloudPtr cloud_projected (new PointCloud);

    double vol ( 0.0 );

    for ( int var = 0; var < vertices.rows(); ++var ) {
        pcl::PointXYZ p ( vertices ( var,0 ) +position ( 0 ),
                          vertices ( var,1 ) +position ( 1 ),
                          vertices ( var,2 ) +position ( 2 ) );
        cloud_projected->points.push_back ( p );
    }


    pcl::ConvexHull<pcl::PointXYZ> chull;
    std::vector< pcl::Vertices > polygons;
    try {
        chull.setInputCloud ( cloud_projected );
        chull.reconstruct ( *cloud_hull,polygons );
    } catch ( ... ) {
        ROS_ERROR ( "ROS- plotPolytope: qhull error" );
        return false;
    }

    if ( ! ( cloud_hull->points.empty() ) ) {

        std::vector<geometry_msgs::Point> points;
        points.clear();
        //points.resize(cloud_hull->points.size());

        constrained_manipulability::PolytopeMesh poly_mesh;
        poly_mesh.name = polytope_name;
        poly_mesh.mesh.triangles.resize(polygons.size());
<<<<<<< HEAD
                
        // Plotting
=======
        // Plottling
>>>>>>> e3d7a4c2
        visualization_msgs::Marker mkr;
        
        mkr.ns=polytope_name;
        mkr.action=visualization_msgs::Marker::ADD;
        mkr.type=visualization_msgs::Marker::TRIANGLE_LIST;
        mkr.header.frame_id=frame;

        // polygons is a vector of triangles represented by 3 indices
        // The indices correspond to points in cloud_hull
        // Therefore for each triangle in the polgyon
        // we find its three vertices and extract their x y z coordinates
        // this is then put in a
        for ( int tri = 0; tri<polygons.size(); ++tri ) {
            pcl::Vertices triangle=polygons[tri];

            for ( int var = 0; var<3; ++var ) {
                geometry_msgs::Point pp;
                pp.x=cloud_hull->points[triangle.vertices[var]].x;
                pp.y=cloud_hull->points[triangle.vertices[var]].y;
                pp.z=cloud_hull->points[triangle.vertices[var]].z;
                points.push_back ( pp );
<<<<<<< HEAD
                
=======

>>>>>>> e3d7a4c2
                poly_mesh.mesh.triangles[tri].vertex_indices[var] = triangle.vertices[var];
                poly_mesh.mesh.vertices.push_back(pp);
            }
        }

        mkr.id=2;
        mkr.lifetime=ros::Duration ( 0.0 );
        mkr.color.r=color_line[0];
        mkr.color.g=color_line[1];
        mkr.color.b=color_line[2];
        mkr.color.a=color_line[3];//fmax(auto_alpha,0.1);
<<<<<<< HEAD
        poly_mesh.color = mkr.color;
=======
        poly_mesh.color= mkr.color;
>>>>>>> e3d7a4c2
        mkr.scale.x=1.0;
        mkr.scale.y=1.0;
        mkr.scale.z=1.0;
        mkr.points=points;
        while ( mkr_pub.getNumSubscribers() <1 && wait_for_rviz) {
            ROS_INFO ( "Waiting for subs" );
            ros::spinOnce();
        }
        mkr_pub.publish ( mkr );
<<<<<<< HEAD
        poly_mesh_pub.publish ( poly_mesh );
=======
        poly_mesh_pub.publish( poly_mesh );

>>>>>>> e3d7a4c2

        mkr.type=visualization_msgs::Marker::SPHERE_LIST;
        mkr.header.frame_id=frame;
        mkr.id=1;
        mkr.lifetime=ros::Duration ( 0.0 );
        mkr.color.r=color_pts[0];
        mkr.color.g=color_pts[1];
        mkr.color.b=color_pts[2];
        mkr.color.a=color_pts[3];
        mkr.scale.x=0.005;
        mkr.scale.y=0.005;
        mkr.scale.z=0.005;
        mkr.points=points;

        while ( mkr_pub.getNumSubscribers() <1 && wait_for_rviz) {
            ROS_INFO ( "Waiting for subs" );
            ros::spinOnce();
        }
        mkr_pub.publish ( mkr );
    } else {
        ROS_WARN ( "plotPolytope: Hull empty" );
        return false;
    }
    return true;
}

bool ConstrainedManipulability::displayMarker ( visualization_msgs::Marker mkr,
        const Eigen::Affine3d & T,
        std::string frame,
        unsigned int obj_id,
        const Eigen::Vector4d & color ) {
    while ( mkr_pub.getNumSubscribers() <1 && wait_for_rviz) {
        ROS_INFO_ONCE ( "Waiting until marker is displayed in RVIZ" );
        ros::spinOnce();
        ros::Duration ( 0.05 ).sleep();
    }
    mkr.action=visualization_msgs::Marker::ADD;
    mkr.header.frame_id=frame;
    mkr.ns="Objects";
    mkr.lifetime=ros::Duration ( 0.0 );
    mkr.id=obj_id;
    mkr.color.r=color ( 0 );
    mkr.color.g=color ( 1 );
    mkr.color.b=color ( 2 );
    mkr.color.a=color ( 3 );
    Eigen::Quaterniond q ( T.linear() );
    mkr.pose.position.x=T ( 0,3 );
    mkr.pose.position.y=T ( 1,3 );
    mkr.pose.position.z=T ( 2,3 );
    mkr.pose.orientation.w=q.w();
    mkr.pose.orientation.x=q.x();
    mkr.pose.orientation.y=q.y();
    mkr.pose.orientation.z=q.z();
    mkr_pub.publish ( mkr );
    ros::spinOnce();
    return true;
}


bool ConstrainedManipulability::addCollisionObject ( const shape_msgs::SolidPrimitive & s1,
        const  Eigen::Affine3d  & wT1,unsigned int object_id ) {
    return fclInterface.addCollisionObject ( s1,wT1,object_id );
}

bool ConstrainedManipulability::addCollisionObject ( const shape_msgs::Mesh & s1,
        const  Eigen::Affine3d  & wT1,unsigned int object_id ) {
    return fclInterface.addCollisionObject ( s1,wT1,object_id );
}

bool ConstrainedManipulability::removeCollisionObject (unsigned int object_id ) {
    return fclInterface.removeCollisionObject (object_id );
}
bool ConstrainedManipulability::addCollisionObject ( FCLObjectSet objects ) {
    return fclInterface.addCollisionObject ( objects );
}

bool ConstrainedManipulability::displayObjects() {
    return fclInterface.displayObjects ( base_link_ );
}



void  ConstrainedManipulability::getCartPos(const sensor_msgs::JointState & joint_states,
        geometry_msgs::Pose& geo_pose) {

    KDL::JntArray   kdl_joint_positions ( ndof_ );
    jointStatetoKDLJointArray ( joint_states,kdl_joint_positions );

    KDL::Frame cartpos;
    kdl_fk_solver_->JntToCart ( kdl_joint_positions,cartpos );
    Eigen::Affine3d T;
    tf::transformKDLToEigen (cartpos, T);
    tf::poseEigenToMsg (T, geo_pose );
}


void   ConstrainedManipulability::getKDLKinematicInformation ( const KDL::JntArray & kdl_joint_positions,
        Eigen::Affine3d & T,
        Eigen::Matrix<double,6,Eigen::Dynamic> & Jac,int segment ) {

    KDL::Frame cartpos;
    KDL::Jacobian base_J_link_origin;
    base_J_link_origin.resize ( ndof_ );
    if ( segment!=-1 ) {
        kdl_fk_solver_->JntToCart ( kdl_joint_positions,cartpos,segment );
        kdl_dfk_solver_->JntToJac ( kdl_joint_positions,base_J_link_origin,segment );
    } else {
        kdl_fk_solver_->JntToCart ( kdl_joint_positions,cartpos );
        kdl_dfk_solver_->JntToJac ( kdl_joint_positions,base_J_link_origin );
    }
    tf::transformKDLToEigen ( cartpos,T );

    Jac=base_J_link_origin.data;
}




bool ConstrainedManipulability::checkCollision ( const sensor_msgs::JointState & joint_states ) {
    KDL::JntArray   kdl_joint_positions ( ndof_ );
    jointStatetoKDLJointArray ( joint_states,kdl_joint_positions );

    GeometryInformation geometry_information;
    getCollisionModel ( kdl_joint_positions,geometry_information );



    for ( int i = 0; i<geometry_information.geometry_transforms.size(); i++ ) {
        shapes::ShapeMsg current_shape;
        shapes::constructMsgFromShape ( geometry_information.shapes[i].get(),current_shape );


        if ( current_shape.which() ==0 ) {
            if ( fclInterface.checkCollisionObjectWorld ( boost::get<shape_msgs::SolidPrimitive> ( current_shape ),
                    geometry_information.geometry_transforms[i] )
               ) {
                return true;
            }
        } else if ( current_shape.which() ==1 ) {
            if ( fclInterface.checkCollisionObjectWorld ( boost::get<shape_msgs::Mesh> ( current_shape ),
                    geometry_information.geometry_transforms[i] )
               ) {
                return true;
            }

        } else {
            ROS_ERROR ( "Collision Geometry not support" );
        }
    }
    return false;
}




double ConstrainedManipulability::getPolytopeVolume ( Eigen::MatrixXd  vertices ) {
    PointCloudPtr cloud_hull (new PointCloud);
    PointCloudPtr cloud_projected (new PointCloud);
    double vol ( 0.0 );
    // We are using PCL for the convex hull interface to qhull
    for ( int var = 0; var < vertices.rows(); ++var ) {
        pcl::PointXYZ p ( vertices ( var,0 ),
                          vertices ( var,1 ),
                          vertices ( var,2 ) );
        cloud_projected->points.push_back ( p );

    }
    pcl::ConvexHull<pcl::PointXYZ> chull;
    std::vector< pcl::Vertices > polygons;
    try {
        chull.setComputeAreaVolume ( true );
        chull.setInputCloud ( cloud_projected );
        chull.reconstruct ( *cloud_hull,polygons );
    } catch ( ... ) {
        ROS_ERROR ( "qhull error" );
        return 0.0;
    }
    vol=chull.getTotalVolume();
    return vol;
}




double ConstrainedManipulability::getAllowableMotionPolytope ( const sensor_msgs::JointState & joint_states,
        bool show_polytope,
        std::vector<double>  color_pts,
        std::vector<double>  color_line ) {
    
    Eigen::MatrixXd AHrep;
    Eigen::VectorXd bhrep;
    Eigen::MatrixXd Vset;
    Eigen::Vector3d offset_position;
    
    double vol=getAllowableMotionPolytope ( joint_states,
                                            AHrep,
                                            bhrep,
                                            Vset,
                                            offset_position,
                                            show_polytope, 
                                            color_pts,
                                            color_line );
    return vol;
}

double ConstrainedManipulability::getAllowableMotionPolytope ( const sensor_msgs::JointState & joint_states,
        Eigen::MatrixXd & AHrep,
        Eigen::VectorXd & bhrep,
        bool show_polytope,
        std::vector<double>  color_pts,
        std::vector<double>  color_line ) {
    
    Eigen::MatrixXd Vset;
    Eigen::Vector3d offset_position;
    
    double vol=getAllowableMotionPolytope ( joint_states,
                                            AHrep,
                                            bhrep,
                                            Vset,
                                            offset_position,
                                            show_polytope, 
                                            color_pts,
                                            color_line );
    return vol;
}


double ConstrainedManipulability::getAllowableMotionPolytope ( const sensor_msgs::JointState & joint_states,
        Eigen::MatrixXd & AHrep,
        Eigen::VectorXd & bhrep,
        Eigen::MatrixXd & Vset,
        Eigen::Vector3d & offset_position,
        bool show_polytope,
        std::vector<double>  color_pts,
        std::vector<double>  color_line ) {

    double vol_initial ( -1 );
    Eigen::Affine3d base_T_ee;
    Eigen::Matrix<double,6,Eigen::Dynamic> base_J_ee;
    Eigen::MatrixXd Qset;
    KDL::JntArray kdl_joint_positions ( ndof_ );
    jointStatetoKDLJointArray ( joint_states,kdl_joint_positions );
    getKDLKinematicInformation ( kdl_joint_positions,base_T_ee,base_J_ee );



    // Define Hyperplanes
    AHrep.resize ( 2*ndof_,ndof_ );
    AHrep.topRows ( ndof_ ) =ndof_identity_matrix_;  // ndof_*ndof block at row  0 colum 0;ndof_
    AHrep.block ( ndof_,0,ndof_,ndof_ ) =-ndof_identity_matrix_; // ndof_*ndof block at row  ndof_ colum 0;ndof_

    // Define shifted distance from origin
    bhrep.resize ( 2*ndof_,1 );
    for ( int i = 0; i < ndof_; ++i ) {
        bhrep ( i ) =max_lin_limit_[i];
        bhrep ( i+ndof_ ) =-min_lin_limit_[i];
    }


    getVrepPolytope ( AHrep,
                      bhrep,
                      Qset );

    getCartesianPolytope ( Qset,
                           base_J_ee.topRows ( 3 ),
                           base_T_ee.translation(),
                           Vset );

    vol_initial=getPolytopeVolume ( Vset );

    if ( show_polytope ) {
        plotPolytope ( "allowable_motion_polytope",
                       Vset,
                       base_link_,
                       base_T_ee.translation(),
                       color_pts,
                       color_line );
    }
    offset_position=base_T_ee.translation();
    return vol_initial;

}

double ConstrainedManipulability::getVelocityPolytope ( const sensor_msgs::JointState & joint_states,
        bool show_polytope,
        std::vector<double>  color_pts,
        std::vector<double>  color_line ) {
    Eigen::MatrixXd AHrep;
    Eigen::VectorXd bhrep;

    double vol=getVelocityPolytope ( joint_states,
                                     show_polytope,
                                     AHrep,
                                     bhrep,
                                     color_pts,color_line );
    return vol;
}


void ConstrainedManipulability::getTransform(const sensor_msgs::JointState & joint_states,Eigen::Affine3d & T)
{
    KDL::JntArray kdl_joint_positions ( ndof_ );
    Eigen::Matrix<double,6,Eigen::Dynamic> Jac;
    jointStatetoKDLJointArray ( joint_states,kdl_joint_positions );
    getKDLKinematicInformation ( kdl_joint_positions,T,Jac );
}

void ConstrainedManipulability::getJacobian(const sensor_msgs::JointState & joint_states,Eigen::Matrix<double,6,Eigen::Dynamic> & Jac)
{
    KDL::JntArray kdl_joint_positions ( ndof_ );
    Eigen::Affine3d base_T_ee;
    jointStatetoKDLJointArray ( joint_states,kdl_joint_positions );
    getKDLKinematicInformation ( kdl_joint_positions,base_T_ee,Jac );
}


double ConstrainedManipulability::getVelocityPolytope ( const sensor_msgs::JointState & joint_states,
        bool show_polytope,
        Eigen::MatrixXd AHrep,
        Eigen::VectorXd bhrep,
        std::vector<double>  color_pts,
        std::vector<double>  color_line ) {


    double vol_initial ( -1 );
    KDL::JntArray kdl_joint_positions ( ndof_ );
    Eigen::Affine3d base_T_ee;
    Eigen::Matrix<double,6,Eigen::Dynamic> base_J_ee;
    Eigen::MatrixXd Qset,Vset;

    jointStatetoKDLJointArray ( joint_states,kdl_joint_positions );
    getKDLKinematicInformation ( kdl_joint_positions,base_T_ee,base_J_ee );


    // Define Hyperplanes
    AHrep.resize ( 2*ndof_,ndof_ );
    AHrep.topRows ( ndof_ ) =ndof_identity_matrix_;  // ndof_*ndof block at row  0 colum 0;ndof_
    AHrep.block ( ndof_,0,ndof_,ndof_ ) =-ndof_identity_matrix_; // ndof_*ndof block at row  ndof_ colum 0;ndof_

    // Define shifted distance from origin
    bhrep.resize ( 2*ndof_,1 );
    for ( int i = 0; i < ndof_; ++i ) {
        bhrep ( i ) =qdotmax_[i];
        bhrep ( i+ndof_ ) =-qdotmin_[i];
    }

    // Convert to V-representation
    getVrepPolytope ( AHrep,
                      bhrep,
                      Qset );
    // Transform to Cartesian Space
    getCartesianPolytope ( Qset,
                           base_J_ee.topRows ( 3 ),
                           base_T_ee.translation(),
                           Vset );
    // Calculate the volume
    vol_initial=getPolytopeVolume ( Vset );

    // Display if desired
    if ( show_polytope ) {
        plotPolytope ( "velocity_polytope",
                       Vset,
                       base_link_,
                       base_T_ee.translation(),
                       color_pts,
                       color_line );
    }
    return vol_initial;

}






bool ConstrainedManipulability::slicePolytope(const Eigen::MatrixXd &  Vset,
        Eigen::Vector3d offset_position,
        std::vector<double>  color_pts,
        std::vector<double>  color_line,
        std::string polytope_name,
        ConstrainedManipulability::SLICING_PLANE index,
        double plane_width)
{

    Eigen::IOFormat PythonFormat(4, 0, ", ", ",\n", "[", "]", "([", "])");
    Eigen::MatrixXd AHrep1,Vslice;
    Eigen::VectorXd  bhrep1;

    // Get the H representation of the Cartesian polytope
    bool check_poly=getHrepPolytope (Vset,
                                     AHrep1,
                                     bhrep1 );
    if ( !check_poly ) {
        return 0.0;
    }

    // Create the linear inequality constraints representing a plane with some width to avoid
    // dropping down in dimensions
    Eigen::MatrixXd  AHrep2(6,AHrep1.cols()); // 6 is translational velocities
    Eigen::VectorXd  bhrep2(6);bhrep2.setOnes();
    
    // this magic number is the other plane dimensions, we should be able to go as large as we want but it seems
    // to cause numerical issues meaning the display is an issue?
    // Anyway upper limit is display reasons
    // lower limit it must be bigger than polytope, so if you increase lin limit you need to increase this!!!
    bhrep2=bhrep2*plane_width*100; 
    AHrep2.setZero();
    
    for ( int i = 0; i<AHrep2.rows(); i++ ) {
        for ( int j = 0; j<AHrep2.cols(); j++ ) {
            if ( i==j) {
                if(i<3)
                {
                    AHrep2 ( i,j ) =1.0;
                    AHrep2 ( i+3,j ) =-1.0;
                }
            }
        }
    }
        
    // Set dimension orgonal to plane to a small number 
    bhrep2[(int) index]=plane_width;
    bhrep2[((int) index)+3]=plane_width;
    
    // Concacentate the polytope constraints to get the intersection
    bool valid_poly=getPolytopeIntersection(AHrep1,
                                            bhrep1,
                                            AHrep2,
                                            bhrep2,
                                            Vslice);
    

    if ( !valid_poly ) {
        return 0.0;
    }
       
    plotPolytope ( polytope_name,
                   Vslice,
                   base_link_,
                   offset_position,
                   color_pts,
                   color_line );
    


    return valid_poly;

}


bool ConstrainedManipulability::getPolytopeIntersection(const Eigen::MatrixXd & AHrep1,
        const Eigen::VectorXd & bhrep1,
        const Eigen::MatrixXd & AHrep2,
        const Eigen::VectorXd & bhrep2,
        Eigen::MatrixXd & Vset)
{
    Eigen::MatrixXd  AHrep3;
    Eigen::VectorXd  bhrep3;

    // 
    bool valid_poly=getPolytopeIntersection(AHrep1,
                                            bhrep1,
                                            AHrep2,
                                            bhrep2,
                                            AHrep3,
                                            bhrep3,
                                            Vset);
    return valid_poly;

}


bool ConstrainedManipulability::getPolytopeIntersection(const Eigen::MatrixXd & AHrep1,
        const Eigen::VectorXd & bhrep1,
        const Eigen::MatrixXd & AHrep2,
        const Eigen::VectorXd & bhrep2,
        Eigen::MatrixXd & AHrep3,
        Eigen::VectorXd & bhrep3,
        Eigen::MatrixXd & Vset)
{

    // To get intersection we simply stack the polytopes
    AHrep3.resize(AHrep1.rows()+AHrep2.rows(),AHrep1.cols());
    bhrep3.resize(bhrep1.rows()+bhrep2.rows());
    AHrep3.topRows(AHrep1.rows())=AHrep1;
    AHrep3.bottomRows(AHrep2.rows())=AHrep2;
    bhrep3.head(bhrep1.rows())=bhrep1;
    bhrep3.tail(bhrep2.rows())=bhrep2;
    // Convert to  v representation for plotting
    bool valid_poly=getVrepPolytope ( AHrep3,bhrep3,Vset );
    
    return valid_poly;

}



double ConstrainedManipulability::getConstrainedAllowableMotionPolytope ( const sensor_msgs::JointState & joint_states,
        bool show_polytope,
        std::vector<double>  color_pts,
        std::vector<double>  color_line ) {

    Eigen::MatrixXd AHrep;
    Eigen::VectorXd bhrep;
    Eigen::MatrixXd Vset;
    Eigen::Vector3d offset_position;
    
    double vol=getConstrainedAllowableMotionPolytope ( joint_states,
               AHrep,
               bhrep,
               Vset,
               offset_position,
               show_polytope,
               color_pts,
               color_line ) ;

    return vol;
}



double ConstrainedManipulability::getConstrainedAllowableMotionPolytope ( const sensor_msgs::JointState & joint_states,
        Eigen::MatrixXd & AHrep,
        Eigen::VectorXd & bhrep,
        bool show_polytope,
        std::vector<double>  color_pts,
        std::vector<double>  color_line ) {

    Eigen::MatrixXd Vset;
    Eigen::Vector3d offset_position;
    
    double vol=getConstrainedAllowableMotionPolytope ( joint_states,
               AHrep,
               bhrep,
               Vset,
               offset_position,
               show_polytope,
               color_pts,
               color_line ) ;
    return vol;
}



double ConstrainedManipulability::getConstrainedAllowableMotionPolytope ( const sensor_msgs::JointState & joint_states,
        Eigen::MatrixXd & AHrep,
        Eigen::VectorXd & bhrep,
        Eigen::MatrixXd & Vset,
        Eigen::Vector3d & offset_position,
        bool show_polytope,
        std::vector<double>  color_pts,
        std::vector<double>  color_line ) {




    Eigen::MatrixXd Qset;
    GeometryInformation geometry_information;
    double vol_reduced ( 0.0 );
    KDL::JntArray   kdl_joint_positions ( ndof_ );

    jointStatetoKDLJointArray ( joint_states,kdl_joint_positions );
    getCollisionModel ( kdl_joint_positions,geometry_information );
    bool collision_free=getPolytopeHyperPlanes ( kdl_joint_positions,
                        geometry_information,
                        AHrep,
                        bhrep );

    if ( !collision_free ) {
        return 0.0;
    }


    bool valid_poly=getVrepPolytope ( AHrep,bhrep,Qset );

    if ( !valid_poly ) {
        return 0.0;
    }
    getCartesianPolytope ( Qset,
                           geometry_information.geometry_jacobians.back().topRows ( 3 ),
                           geometry_information.geometry_transforms.back().translation(),
                           Vset );
    if ( show_polytope ) {
        plotPolytope ( "constrained_allowable_motion_polytope",
                       Vset,
                       base_link_,
                       geometry_information.geometry_transforms.back().translation(),
                       color_pts,
                       color_line );
    }

    offset_position=geometry_information.geometry_transforms.back().translation();
    vol_reduced=getPolytopeVolume ( Vset );
    return vol_reduced;
}

double ConstrainedManipulability::getConstrainedVelocityPolytope ( const sensor_msgs::JointState & joint_states,
        bool show_polytope,
        std::vector<double>  color_pts,
        std::vector<double>  color_line ) {

    Eigen::MatrixXd  AHrep;
    Eigen::VectorXd  bhrep;

    double vol=getConstrainedVelocityPolytope ( joint_states,
               AHrep,bhrep,
               show_polytope,
               color_pts,
               color_line ) ;
    return vol;
}

double ConstrainedManipulability::getConstrainedVelocityPolytope ( const sensor_msgs::JointState & joint_states,
        Eigen::MatrixXd & AHrep,
        Eigen::VectorXd & bhrep,
        bool show_polytope,
        std::vector<double>  color_pts,
        std::vector<double>  color_line ) {




    Eigen::MatrixXd Qset,Vset;
    GeometryInformation geometry_information;
    double vol_reduced ( 0.0 );
    KDL::JntArray   kdl_joint_positions ( ndof_ );
    jointStatetoKDLJointArray ( joint_states,kdl_joint_positions );

    getCollisionModel ( kdl_joint_positions,geometry_information );


    bool collision_free=getPolytopeHyperPlanes ( kdl_joint_positions,
                        geometry_information,
                        AHrep,
                        bhrep,true );

    if ( !collision_free ) {
        return 0.0;
    }


    bool valid_poly=getVrepPolytope ( AHrep,bhrep,Qset );

    if ( !valid_poly ) {
        return 0.0;
    }
    getCartesianPolytope ( Qset,
                           geometry_information.geometry_jacobians.back().topRows ( 3 ),
                           geometry_information.geometry_transforms.back().translation(),
                           Vset );
    if ( show_polytope ) {
        plotPolytope ( "constrained_velocity_polytope",
                       Vset,
                       base_link_,
                       geometry_information.geometry_transforms.back().translation(),
                       color_pts,
                       color_line );
    }

    vol_reduced=getPolytopeVolume ( Vset );
    return vol_reduced;
}

bool ConstrainedManipulability::getPolytopeHyperPlanes (
    const  KDL::JntArray & kdl_joint_positions,
    GeometryInformation & geometry_information,
    Eigen::MatrixXd & AHrep,
    Eigen::VectorXd & bhrep,
    bool velocity_polytope
) {


    // Object ids
    std::vector<int> obj_ids;
    // Closest points
    std::vector<Eigen::Vector3d> p1w,p2w;
    // Min distance to object
    std::vector<double> obj_distances;
    // vector towards the object
    Eigen::Vector3d nt;
    // Vector of distance
    std::vector<double> distances;
    distances.clear();
    std::vector<Eigen::Matrix<double,1,Eigen::Dynamic>> J_constraints;
    J_constraints.clear();
    // For all robot links
    for ( int i = 0; i<geometry_information.shapes.size(); i++ ) {

        shapes::ShapeMsg current_shape;
        shapes::constructMsgFromShape ( geometry_information.shapes[i].get(),current_shape );

        if ( current_shape.which() ==0 ) {
            fclInterface.checkDistanceObjectWorld ( boost::get<shape_msgs::SolidPrimitive> ( current_shape ),
                                                    geometry_information.geometry_transforms[i],
                                                    obj_ids,
                                                    obj_distances,
                                                    p1w,
                                                    p2w );
        } else if ( current_shape.which() ==1 ) {
            fclInterface.checkDistanceObjectWorld ( boost::get<shape_msgs::Mesh> ( current_shape ),
                                                    geometry_information.geometry_transforms[i],
                                                    obj_ids,
                                                    obj_distances,
                                                    p1w,
                                                    p2w );
        } else {
            ROS_ERROR ( "Collision Geometry not support" );
        }



        for ( unsigned int j=0; j<obj_distances.size(); j++ ) {

            Eigen::Matrix<double,6,Eigen::Dynamic> w_J_out_p1;
            Eigen::Matrix<double,1,Eigen::Dynamic> J_proj;
            J_proj.setZero();
            w_J_out_p1.setZero();

            if ( obj_distances[j]<0.0 ) {
                ROS_WARN ( " In collision" );
                return false;
            } else if ( obj_distances[j]<distance_threshold_ ) {

                Eigen::Vector3d rdiff=p2w[j] - p1w[j];
                nt=rdiff; // direction of obstacle
                nt.normalize();

                Eigen::Vector3d w_delta_p1_collision_origin=p1w[j]-geometry_information.geometry_transforms[i].translation();


                screwTransform ( geometry_information.geometry_jacobians[i],
                                 w_J_out_p1,
                                 w_delta_p1_collision_origin );
                projectTranslationalJacobian ( nt,w_J_out_p1,J_proj );
                J_constraints.push_back ( J_proj );
                if ( velocity_polytope ) {
                    distances.push_back ( dangerfield_* ( obj_distances[j] *obj_distances[j] )-obj_distances[j] );
                } else {
                    distances.push_back ( obj_distances[j] );
                }
            }
        }
    }

    // For velocity polytope there are ndof*2 less hyperplanes
    int offset ( 4 );
    if ( velocity_polytope ) {
        offset=2;
    }
    // Define Hyperplanes
    AHrep.resize ( offset*ndof_+ J_constraints.size(),
                   ndof_ );
    bhrep.resize ( offset*ndof_ + distances.size(),1 );
    AHrep.setZero();
    bhrep.setZero();

    if ( velocity_polytope ) { // If velocity , then the joint position constraints simply scale max velocity
        AHrep.topRows ( ndof_ ) =ndof_identity_matrix_;  // ndof_*ndof block at row  0 colum 0;ndof_
        AHrep.block ( ndof_,0,ndof_,ndof_ ) =-ndof_identity_matrix_; // ndof_*ndof block at row  ndof_ colum 0;ndof_

        for ( int i = 0; i < ndof_; ++i ) {

            double qmean= ( qmax_[i]+qmin_[i] ) /2;
            double val_max=fmax ( qmean,kdl_joint_positions ( i ) )-qmean;
            double val_min=fmin ( qmean,kdl_joint_positions ( i ) )-qmean;
            double dmax=pow ( ( ( ( val_max ) / ( ( qmax_[i]-qmean ) ) ) ),2 );
            double dmin=pow ( ( ( ( val_min ) / ( ( qmin_[i]-qmean ) ) ) ),2 );

            // Make sure the value is witin joint limits and these limits are correctly defined.
            ROS_ASSERT ( ~std::isnan ( dmax ) && ~std::isnan ( dmin ) && ~std::isinf ( dmax ) && ~std::isinf ( dmin ) );
            // Scale the maximum joint velocity based on joint position limits
            bhrep ( i ) = ( 1-dmax ) *qdotmax_[i];
            bhrep ( i+ndof_ ) = ( 1-dmin ) *-qdotmin_[i];
        }

    } else {
        AHrep.topRows ( ndof_ ) =ndof_identity_matrix_;  // ndof_*ndof block at row  0 colum 0;ndof_
        AHrep.block ( ndof_,0,ndof_,ndof_ ) =ndof_identity_matrix_; // ndof_*ndof block at row  ndof_ colum 0;ndof_
        AHrep.block ( ndof_*2,0,ndof_,ndof_ ) =ndof_identity_matrix_; // ndof_*ndof block at row  ndof_*2 colum 0;ndof_
        AHrep.block ( ndof_*3,0,ndof_,ndof_ ) =-ndof_identity_matrix_; // ndof_*ndof block at row  ndof_*3 colum 0;ndof_ -ndof_identity_matrix_ for negative joint limits
        for ( int i = 0; i < ndof_; ++i ) {
            bhrep ( i ) =qmax_[i]-kdl_joint_positions ( i );
            bhrep ( i+ndof_ ) =kdl_joint_positions ( i )-qmin_[i];
            bhrep ( i+2*ndof_ ) =max_lin_limit_[i];
            bhrep ( i+3*ndof_ ) =-min_lin_limit_[i];
        }
    }

    for ( int var = 0; var < J_constraints.size(); ++var ) {
        AHrep.row ( offset*ndof_+var ) =J_constraints[var];
        bhrep ( offset*ndof_+var ) =distances[var]; // Small tolerance to stop passing through
    }

    return true;
}


std::unique_ptr<shapes::Shape> ConstrainedManipulability::constructShape ( const urdf::Geometry *geom ) {
    ROS_ASSERT ( geom );

    std::unique_ptr<shapes::Shape> result = NULL;
    switch ( geom->type ) {
    case urdf::Geometry::SPHERE: {
        result =  std::unique_ptr<shapes::Shape> ( new shapes::Sphere ( dynamic_cast<const urdf::Sphere*> ( geom )->radius ) );
        break;
    }
    case urdf::Geometry::BOX: {
        urdf::Vector3 dim = dynamic_cast<const urdf::Box*> ( geom )->dim;
        result =  std::unique_ptr<shapes::Shape> ( new shapes::Box ( dim.x, dim.y, dim.z ) );
        break;
    }
    case urdf::Geometry::CYLINDER: {
        result =  std::unique_ptr<shapes::Shape> ( new shapes::Cylinder ( dynamic_cast<const urdf::Cylinder*> ( geom )->radius,
                  dynamic_cast<const urdf::Cylinder*> ( geom )->length ) );
        break;
    }
    case urdf::Geometry::MESH: {
        const urdf::Mesh *mesh = dynamic_cast<const urdf::Mesh*> ( geom );
        if ( !mesh->filename.empty() ) {
            Eigen::Vector3d scale ( mesh->scale.x, mesh->scale.y, mesh->scale.z );
            result =  std::unique_ptr<shapes::Shape> ( shapes::createMeshFromResource ( mesh->filename, scale ) );
        } else {
            ROS_WARN ( "Empty mesh filename" );
        }
        break;
    }
    default: {
        ROS_ERROR ( "Unknown geometry type: %d", ( int ) geom->type );
        break;
    }
    }
    return ( result );
}

bool ConstrainedManipulability::displayCollisionModel ( sensor_msgs::JointState const & joint_state ) {

    KDL::JntArray   kdl_joint_positions ( ndof_ );
    jointStatetoKDLJointArray ( joint_state,kdl_joint_positions );
    GeometryInformation geometry_information;
    //     // Collision Link transforms
    getCollisionModel ( kdl_joint_positions,geometry_information );
    for ( int i=0; i<geometry_information.geometry_transforms.size(); ++i ) {
        visualization_msgs::Marker mk;
        shapes::constructMarkerFromShape ( geometry_information.shapes[i].get(),mk, false );
        displayMarker ( mk,geometry_information.geometry_transforms[i],base_link_,i, {0.1,0.5,0.2,0.5} );
    }
    return false;
}


bool ConstrainedManipulability::getCollisionModel ( const  KDL::JntArray & kdl_joint_positions,
        GeometryInformation & geometry_information
                                                  ) {

    geometry_information.clear();
    Eigen::Affine3d link_origin_T_collision_origin,base_T_link_origin,base_T_collision_origin;

    // Calculates the segement's collision geomtery
    //  The transform to the origin of the collision geometry
    //  The Jacobian matrix at the origin of the collision geometry
    for ( int i=0; i<chain_.getNrOfSegments(); ++i ) {
        KDL::Segment seg=chain_.getSegment ( i ); // Get current segment

        // Get Collision Geometry
        std::unique_ptr<shapes::Shape> shape = constructShape ( model_.links_.at ( seg.getName() )->collision->geometry.get() );


        // Get Collision Origin
        Eigen::Vector3d origin_Trans_collision ( model_.links_.at ( seg.getName() )->collision->origin.position.x,
                model_.links_.at ( seg.getName() )->collision->origin.position.y,
                model_.links_.at ( seg.getName() )->collision->origin.position.z );
        Eigen::Quaterniond origin_Quat_collision (
            model_.links_.at ( seg.getName() )->collision->origin.rotation.w,
            model_.links_.at ( seg.getName() )->collision->origin.rotation.x,
            model_.links_.at ( seg.getName() )->collision->origin.rotation.y,
            model_.links_.at ( seg.getName() )->collision->origin.rotation.z
        );

        link_origin_T_collision_origin.translation() =origin_Trans_collision;
        link_origin_T_collision_origin.linear() =origin_Quat_collision.toRotationMatrix();

        // Finds cartesian pose w.r.t to base frame

        Eigen::Matrix<double,6,Eigen::Dynamic> base_J_collision_origin,base_J_link_origin;
        getKDLKinematicInformation ( kdl_joint_positions,base_T_link_origin,base_J_link_origin,i+1 );
        base_T_collision_origin=base_T_link_origin*link_origin_T_collision_origin;
        Eigen::Vector3d base_L_link_collision= ( base_T_link_origin.linear() * link_origin_T_collision_origin.translation() );
        // Screw transform to collision origin
        screwTransform ( base_J_link_origin,base_J_collision_origin,base_L_link_collision );

        // Push back solutions
        geometry_information.shapes.push_back ( std::move ( shape ) );
        geometry_information.geometry_transforms.push_back ( base_T_collision_origin );
        geometry_information.geometry_jacobians.push_back ( base_J_collision_origin );
    }
    return true;



}


bool ConstrainedManipulability::projectTranslationalJacobian ( Eigen::Vector3d nT,
        const Eigen::Matrix<double,6,Eigen::Dynamic>& J0N_in,
        Eigen::Matrix<double,1,Eigen::Dynamic>& J0N_out ) {

    int n=J0N_in.cols();
    ROS_ASSERT ( J0N_in.rows() >3 );
    J0N_out.setZero();
    J0N_out=nT.transpose() *J0N_in.topLeftCorner ( 3,n );
    return true;
}


bool ConstrainedManipulability::screwTransform ( const Eigen::Matrix<double,6,Eigen::Dynamic> &J0N_in,
        Eigen::Matrix<double,6,Eigen::Dynamic>& J0E_out,
        const Eigen::Vector3d & L ) {
    J0E_out.setZero();
    Eigen::Matrix<double,3,3> Lhat;
    Lhat.setZero();
    skew ( L,Lhat );
    Eigen::Matrix<double,6,6> screwL;
    screwL.setZero();
    screwL.topLeftCorner ( 3,3 ) =Eigen::Matrix<double,3,3>::Identity();
    screwL.bottomRightCorner ( 3,3 ) =Eigen::Matrix<double,3,3>::Identity();
    screwL.bottomLeftCorner ( 3,3 ) =Eigen::Matrix<double,3,3>::Zero();
    screwL.topRightCorner ( 3,3 ) =-Lhat;
    J0E_out=screwL*J0N_in;
    return true;
}






bool ConstrainedManipulability::getVrepPolytope ( const Eigen::MatrixXd & A_left,
        const Eigen::VectorXd & b_left,
        Eigen::MatrixXd& reduced_joint_vertex_set ) {

    Eigen::Polyhedron Poly;
    try {
        Poly.setHrep ( A_left,b_left );
        auto vrep=Poly.vrep();
        reduced_joint_vertex_set=vrep.first;
        if ( reduced_joint_vertex_set.rows() <=0 ) {
            // ROS_ERROR ( "V representation error no rows" );
            return false;
        }
    } catch ( ... ) {
        ROS_ERROR ( "V representation error" );
        return false;
    }
    return true;
}

bool ConstrainedManipulability::getHrepPolytope ( const Eigen::MatrixXd& vertex_set,
        Eigen::MatrixXd& A_left,
        Eigen::VectorXd& b_left ) {

    Eigen::Polyhedron Poly;
    Eigen::VectorXd v_type; // v_type indicates vertices or rays in polytope definition
    v_type.resize ( vertex_set.rows() );
    v_type.setOnes(); // Ones for vertices and zeros for rays

    try {
        Poly.setVertices ( vertex_set );
        auto hrep=Poly.hrep();
        A_left=hrep.first;
        b_left=hrep.second;
    } catch ( ... ) {
        ROS_ERROR ( "H representation error" );
        return false;
    }
    return true;
}



void ConstrainedManipulability::getCartesianPolytope ( Eigen::MatrixXd Q,
        Eigen::Matrix<double,3,Eigen::Dynamic> Jp,
        Eigen::Vector3d P,
        Eigen::MatrixXd& V ) {
    V.resize ( Q.rows(),3 );
    V.setZero();
    transformVertexSet ( Jp,Q,V );
}


void ConstrainedManipulability::transformVertexSet ( Eigen::Matrix<double,3,Eigen::Dynamic> J,
        const Eigen::MatrixXd & vertex_set,
        Eigen::MatrixXd & vertex_set_out ) {
    for ( int var = 0; var < vertex_set.rows(); ++var ) {
        Eigen::VectorXd vertex=vertex_set.row ( var );
        Eigen::VectorXd p=J*vertex;
        vertex_set_out.row ( var ) =p;
    }
}

ConstrainedManipulability::~ConstrainedManipulability() {
    ROS_INFO ( "Calling Destructor" );
}



void ConstrainedManipulability::jointStatetoKDLJointArray ( const sensor_msgs::JointState & joint_states,
        KDL::JntArray & kdl_joint_positions ) {
    unsigned int jnt ( 0 );
    for ( int i=0; i<chain_.getNrOfSegments(); ++i ) {

        KDL::Segment seg=chain_.getSegment ( i );
        KDL::Joint kdl_joint=seg.getJoint();
        for ( int j=0; j<joint_states.name.size(); ++j ) {
            if ( kdl_joint.getName() ==joint_states.name[j] ) {
                kdl_joint_positions ( jnt ) =joint_states.position[j];
                jnt++;
            }
        }
    }
}



// --------- STATIC FUNCTIONS FOR OPTIMIZATION-------------------------



void ConstrainedManipulability::jointStatetoKDLJointArray ( KDL::Chain & chain, const sensor_msgs::JointState & joint_states,
        KDL::JntArray & kdl_joint_positions ) {
    unsigned int jnt ( 0 );
    for ( int i=0; i<chain.getNrOfSegments(); ++i ) {

        KDL::Segment seg=chain.getSegment ( i );
        KDL::Joint kdl_joint=seg.getJoint();
        for ( int j=0; j<joint_states.name.size(); ++j ) {
            if ( kdl_joint.getName() ==joint_states.name[j] ) {
                kdl_joint_positions ( jnt ) =joint_states.position[j];
                jnt++;
            }
        }
    }
}


double ConstrainedManipulability::getConstrainedAllowableMotionPolytope ( KDL::Chain &  chain,
        urdf::Model & model,
        FCLObjectSet objects,
        const sensor_msgs::JointState & joint_states,
        Eigen::MatrixXd & AHrep,
        Eigen::VectorXd & bhrep,
        double linearization_limit,
        double distance_threshold ) {

    int ndof=chain.getNrOfJoints();

    Eigen::MatrixXd Qset,Vset;
    KDL::JntArray   kdl_joint_positions ( ndof );

    Eigen::MatrixXd ndof_identity_matrix;
    ndof_identity_matrix.resize ( ndof,ndof );
    ndof_identity_matrix.setZero();
    for ( int i = 0; i<ndof_identity_matrix.rows(); i++ ) {
        for ( int j = 0; j<ndof_identity_matrix.cols(); j++ ) {
            if ( i==j ) {
                ndof_identity_matrix ( i,j ) =1;
            }
        }
    }


    jointStatetoKDLJointArray ( chain,joint_states,kdl_joint_positions );


    GeometryInformation geometry_information;


    getCollisionModel ( chain,model, kdl_joint_positions,geometry_information );


    bool collision_free=getPolytopeHyperPlanes ( chain,
                        model,
                        objects,
                        kdl_joint_positions,
                        geometry_information,
                        AHrep,
                        bhrep,
                        distance_threshold,
                        linearization_limit );

    if ( !collision_free ) {
        return 0.0;
    }


    bool valid_poly=getVrepPolytope ( AHrep,bhrep,Qset );

    if ( !valid_poly ) {
        return 0.0;
    }
    getCartesianPolytope ( Qset,geometry_information.geometry_jacobians.back().topRows ( 3 ),geometry_information.geometry_transforms.back().translation(),Vset );

    double vol_reduced=getPolytopeVolume ( Vset );
    return vol_reduced;

}




double ConstrainedManipulability::getConstrainedVelocityPolytope ( KDL::Chain &  chain,
        urdf::Model & model,
        FCLObjectSet objects,
        const sensor_msgs::JointState & joint_states,
        Eigen::MatrixXd & AHrep,
        Eigen::VectorXd & bhrep,
        double dangerfield,
        double distance_threshold ) {

    int ndof=chain.getNrOfJoints();
    KDL::JntArray   kdl_joint_positions ( ndof );

    Eigen::MatrixXd Qset,Vset;

    Eigen::MatrixXd ndof_identity_matrix;
    ndof_identity_matrix.resize ( ndof,ndof );
    ndof_identity_matrix.setZero();
    for ( int i = 0; i<ndof_identity_matrix.rows(); i++ ) {
        for ( int j = 0; j<ndof_identity_matrix.cols(); j++ ) {
            if ( i==j ) {
                ndof_identity_matrix ( i,j ) =1;
            }
        }
    }


    jointStatetoKDLJointArray ( chain,joint_states,kdl_joint_positions );


    GeometryInformation geometry_information;


    getCollisionModel ( chain,model, kdl_joint_positions,geometry_information );


    bool collision_free=getPolytopeHyperPlanes ( chain,
                        model,
                        objects,
                        kdl_joint_positions,
                        geometry_information,
                        AHrep,
                        bhrep,
                        distance_threshold,
                        0.0,
                        true,dangerfield );

    if ( !collision_free ) {
        return 0.0;
    }


    bool valid_poly=getVrepPolytope ( AHrep,bhrep,Qset );

    if ( !valid_poly ) {
        return 0.0;
    }
    getCartesianPolytope ( Qset,geometry_information.geometry_jacobians.back().topRows ( 3 ),geometry_information.geometry_transforms.back().translation(),Vset );

    double vol_reduced=getPolytopeVolume ( Vset );
    return vol_reduced;

}



bool ConstrainedManipulability::getPolytopeHyperPlanes ( KDL::Chain &  chain,
        urdf::Model & model,
        FCLObjectSet objects,
        const  KDL::JntArray & kdl_joint_positions,
        const GeometryInformation & geometry_information,
        Eigen::MatrixXd & AHrep,
        Eigen::VectorXd & bhrep,
        double distance_threshold,
        double linearization_limit,
        bool velocity_polytope,
        double dangerfield
                                                       ) {

    int ndof=chain.getNrOfJoints();


    std::vector<double> qmax ( ndof ),qmin ( ndof ),qdotmax ( ndof ),qdotmin ( ndof );

    int mvable_jnt ( 0 );
    //for ( int i=0; i<ndof+1; ++i ) {
    for ( int i=0; i<chain.getNrOfSegments(); ++i ) {
        KDL::Segment seg=chain.getSegment ( i );
        KDL::Joint kdl_joint=seg.getJoint();

        if ( kdl_joint.getType() !=KDL::Joint::None ) {
            qmax[mvable_jnt]=model.joints_.at ( kdl_joint.getName() )->limits->upper;
            qmin[mvable_jnt]=model.joints_.at ( kdl_joint.getName() )->limits->lower;

            qdotmax[mvable_jnt]=model.joints_.at ( kdl_joint.getName() )->limits->velocity;
            qdotmin[mvable_jnt]=-model.joints_.at ( kdl_joint.getName() )->limits->velocity;


            mvable_jnt++;
        }

    }

    Eigen::MatrixXd ndof_identity_matrix;
    ndof_identity_matrix.resize ( ndof,ndof );
    ndof_identity_matrix.setZero();
    for ( int i = 0; i<ndof_identity_matrix.rows(); i++ ) {
        for ( int j = 0; j<ndof_identity_matrix.cols(); j++ ) {
            if ( i==j ) {
                ndof_identity_matrix ( i,j ) =1;
            }
        }
    }
    // Object ids
    std::vector<int> obj_ids;
    // Closest points
    std::vector<Eigen::Vector3d> p1w,p2w;
    // Min distance to object
    std::vector<double> obj_distances;
    Eigen::Vector3d nt;
    std::vector<double> distances;
    distances.clear();
    std::vector<Eigen::Matrix<double,1,Eigen::Dynamic>> J_constraints;
    J_constraints.clear();
    // For all robot links
    for ( int i = 0; i<geometry_information.shapes.size(); i++ ) {


        shapes::ShapeMsg current_shape;
        shapes::constructMsgFromShape ( geometry_information.shapes[i].get(),current_shape );

        if ( current_shape.which() ==0 ) {
            FCLInterface::checkDistanceObjectWorld ( boost::get<shape_msgs::SolidPrimitive> ( current_shape ),
                    geometry_information.geometry_transforms[i],
                    objects,
                    obj_distances,
                    p1w,
                    p2w );
        } else if ( current_shape.which() ==1 ) {
            FCLInterface::checkDistanceObjectWorld ( boost::get<shape_msgs::Mesh> ( current_shape ),
                    geometry_information.geometry_transforms[i],
                    objects,
                    obj_distances,
                    p1w,
                    p2w );
        } else {
            ROS_ERROR ( "Collision Geometry not support" );
        }

        for ( unsigned int j=0; j<obj_distances.size(); j++ ) {
            Eigen::Matrix<double,6,Eigen::Dynamic> w_J_out_p1; //
            Eigen::Matrix<double,1,Eigen::Dynamic> J_proj;
            J_proj.setZero();
            w_J_out_p1.setZero();


            if ( obj_distances[j]<0.0 ) {
                // in collision
                ROS_WARN ( " In collision" );
                return false;
            } else if ( obj_distances[j]<distance_threshold ) {

                // Save the distance
                Eigen::Vector3d rdiff=p2w[j] - p1w[j];
                nt=rdiff; // direction of obstacle
                nt.normalize();
                // Get Jacobian at link
                Eigen::Vector3d w_delta_p1_collision_origin=p1w[j]-geometry_information.geometry_transforms[i].translation();
                // Get the Jacobian at p1

                screwTransform ( geometry_information.geometry_jacobians[i],
                                 w_J_out_p1,
                                 w_delta_p1_collision_origin );
                projectTranslationalJacobian ( nt,w_J_out_p1,J_proj );
                J_constraints.push_back ( J_proj );
                if ( velocity_polytope ) {
                    distances.push_back ( dangerfield* ( obj_distances[j] *obj_distances[j] )-obj_distances[j] );
                } else {
                    distances.push_back ( obj_distances[j] );
                }
            }
        }
    }

    // For velocity polytope there are ndof*2 less hyperplanes
    int offset ( 4 );
    if ( velocity_polytope ) {
        offset=2;
    }
    AHrep.resize ( offset*ndof+ J_constraints.size(),
                   ndof );
    bhrep.resize ( offset*ndof + distances.size(),1 );
    AHrep.setZero();
    bhrep.setZero();

    if ( velocity_polytope ) { // If velocity , then the joint position constraints simply scale max velocity
        AHrep.topRows ( ndof ) =ndof_identity_matrix;  // ndof_*ndof block at row  0 colum 0;ndof_
        AHrep.block ( ndof,0,ndof,ndof ) =-ndof_identity_matrix; // ndof_*ndof block at row  ndof_ colum 0;ndof_

        for ( int i = 0; i < ndof; ++i ) {
            double qmean= ( qmax[i]+qmin[i] ) /2;
            double val_max=fmax ( qmean,kdl_joint_positions ( i ) )-qmean;
            double val_min=fmin ( qmean,kdl_joint_positions ( i ) )-qmean;
            double dmax=pow ( ( ( ( val_max ) / ( ( qmax[i]-qmean ) ) ) ),2 );
            double dmin=pow ( ( ( ( val_min ) / ( ( qmin[i]-qmean ) ) ) ),2 );
            // Make sure the value is witin joint limits and these limits are correctly defined.
            ROS_ASSERT ( ~std::isnan ( dmax ) && ~std::isnan ( dmin ) && ~std::isinf ( dmax ) && ~std::isinf ( dmin ) );
            bhrep ( i ) = ( 1-dmax ) *qdotmax[i];
            bhrep ( i+ndof ) = ( 1-dmin ) *-qdotmin[i];
        }

    } else {

        AHrep.topRows ( ndof ) =ndof_identity_matrix;  // ndof_*ndof block at row  0 colum 0;ndof_
        AHrep.block ( ndof,0,ndof,ndof ) =ndof_identity_matrix; // ndof_*ndof block at row  ndof_ colum 0;ndof_
        AHrep.block ( ndof*2,0,ndof,ndof ) =ndof_identity_matrix; // ndof_*ndof block at row  ndof_*2 colum 0;ndof_
        AHrep.block ( ndof*3,0,ndof,ndof ) =-ndof_identity_matrix; // ndof_*ndof block at row  ndof_*3 colum 0;ndof_ -ndof_identity_matrix_ for negative joint limits
        for ( int i = 0; i < ndof; ++i ) {
            bhrep ( i ) =qmax[i]-kdl_joint_positions ( i );
            bhrep ( i+ndof ) =kdl_joint_positions ( i )-qmin[i];
            bhrep ( i+2*ndof ) =linearization_limit;
            bhrep ( i+3*ndof ) =linearization_limit;
        }
    }

    for ( int var = 0; var < J_constraints.size(); ++var ) {
        AHrep.row ( offset*ndof+var ) =J_constraints[var];
        bhrep ( offset*ndof+var ) =distances[var]; // Small tolerance to stop passing through
    }
    return true;
}




bool    ConstrainedManipulability::getCollisionModel ( KDL::Chain &  chain,
        urdf::Model & model,
        const  KDL::JntArray & kdl_joint_positions,
        GeometryInformation & geometry_information ) {




    geometry_information.clear();


    KDL::ChainJntToJacSolver kdl_dfk_solver ( chain );
    KDL::ChainFkSolverPos_recursive kdl_fk_solver ( chain );


    Eigen::Affine3d link_origin_T_collision_origin,base_T_link_origin,base_T_collision_origin;

    int ndof=chain.getNrOfJoints();

    // Calculates the segement's collision geomtery
    //  The transform to the origin of the collision geometry
    //  The Jacobian matrix at the origin of the collisiNon geometry
    for ( int i=0; i<chain.getNrOfSegments(); ++i ) {
        KDL::Segment seg=chain.getSegment ( i ); // Get current segment

        // Get Collision Geometry
        // Get Collision Geometry
        std::unique_ptr<shapes::Shape> shape = constructShape ( model.links_.at ( seg.getName() )->collision->geometry.get() );



        // Get Collision Origin
        Eigen::Vector3d origin_Trans_collision ( model.links_.at ( seg.getName() )->collision->origin.position.x,
                model.links_.at ( seg.getName() )->collision->origin.position.y,
                model.links_.at ( seg.getName() )->collision->origin.position.z );
        Eigen::Quaterniond origin_Quat_collision (
            model.links_.at ( seg.getName() )->collision->origin.rotation.w,
            model.links_.at ( seg.getName() )->collision->origin.rotation.x,
            model.links_.at ( seg.getName() )->collision->origin.rotation.y,
            model.links_.at ( seg.getName() )->collision->origin.rotation.z
        );

        link_origin_T_collision_origin.translation() =origin_Trans_collision;
        link_origin_T_collision_origin.linear() =origin_Quat_collision.toRotationMatrix();

        // Finds cartesian pose w.r.t to base frame
        Eigen::Matrix<double,6,Eigen::Dynamic> base_J_collision_origin;
        KDL::Frame cartpos;
        kdl_fk_solver.JntToCart ( kdl_joint_positions,cartpos,i+1 );

        tf::transformKDLToEigen ( cartpos,base_T_link_origin );

        base_T_collision_origin=base_T_link_origin*link_origin_T_collision_origin;

        // Get Jacobian at collision geometry origin
        KDL::Jacobian base_J_link_origin;
        base_J_link_origin.resize ( ndof );

        kdl_dfk_solver.JntToJac ( kdl_joint_positions,base_J_link_origin,i+1 );
        Eigen::MatrixXd Jac=base_J_link_origin.data;

        base_T_collision_origin=base_T_link_origin*link_origin_T_collision_origin;
        Eigen::Vector3d base_L_link_collision= ( base_T_link_origin.linear() * link_origin_T_collision_origin.translation() );
        screwTransform ( base_J_link_origin.data,base_J_collision_origin,base_L_link_collision );

        // Push back solutions
        geometry_information.shapes.push_back ( std::move ( shape ) );
        geometry_information.geometry_transforms.push_back ( base_T_collision_origin );
        geometry_information.geometry_jacobians.push_back ( base_J_collision_origin );
    }
    return true;
}





double ConstrainedManipulability::getAllowableMotionPolytope ( KDL::Chain &  chain,
        urdf::Model & model,
        const sensor_msgs::JointState & joint_states,
        Eigen::MatrixXd & Ahrep_undeformed,
        Eigen::VectorXd & bhrep_underformed,
        double linearization_limit
                                                             ) {



    int ndof=chain.getNrOfJoints();
    KDL::JntArray   kdl_joint_positions ( ndof );
    KDL::ChainJntToJacSolver kdl_dfk_solver ( chain );
    KDL::ChainFkSolverPos_recursive kdl_fk_solver ( chain );

    Eigen::MatrixXd ndof_identity_matrix;
    ndof_identity_matrix.resize ( ndof,ndof );
    ndof_identity_matrix.setZero();
    for ( int i = 0; i<ndof_identity_matrix.rows(); i++ ) {
        for ( int j = 0; j<ndof_identity_matrix.cols(); j++ ) {
            if ( i==j ) {
                ndof_identity_matrix ( i,j ) =1;
            }
        }
    }


    jointStatetoKDLJointArray ( chain,joint_states,kdl_joint_positions );


    std::vector<double> max_lin_limit ( ndof );
    std::vector<double> min_lin_limit ( ndof );

    std::fill ( max_lin_limit.begin(), max_lin_limit.end(),linearization_limit );
    std::fill ( min_lin_limit.begin(), min_lin_limit.end(),-linearization_limit );

    Eigen::Affine3d base_T_ee;
    KDL::Frame cartpos;
    KDL::Jacobian base_J_link_origin;
    base_J_link_origin.resize ( ndof );
    kdl_fk_solver.JntToCart ( kdl_joint_positions,cartpos );
    tf::transformKDLToEigen ( cartpos,base_T_ee );
    kdl_dfk_solver.JntToJac ( kdl_joint_positions,base_J_link_origin );
    Eigen::MatrixXd base_J_ee=base_J_link_origin.data;

//     Eigen::MatrixXd Ahrep_undeformed;
//     Eigen::VectorXd bhrep_underformed;
    Eigen::MatrixXd Qset_undeformed,Vset_undeformed;
    Ahrep_undeformed.resize ( 2*ndof,ndof );
    Ahrep_undeformed.topRows ( ndof ) =ndof_identity_matrix;  // ndof_*ndof block at row  0 colum 0;ndof_
    Ahrep_undeformed.block ( ndof,0,ndof,ndof ) =-ndof_identity_matrix; // ndof_*ndof block at row  ndof_ colum 0;ndof_
    bhrep_underformed.resize ( 2*ndof,1 );
    for ( int i = 0; i < ndof; ++i ) {
        bhrep_underformed ( i ) =max_lin_limit[i];
        bhrep_underformed ( i+ndof ) =-min_lin_limit[i];
    }

    getVrepPolytope ( Ahrep_undeformed,bhrep_underformed,Qset_undeformed );
    getCartesianPolytope ( Qset_undeformed,base_J_ee.topRows ( 3 ),base_T_ee.translation(),Vset_undeformed );
    double vol_initial=getPolytopeVolume ( Vset_undeformed );
    return vol_initial;
}

double ConstrainedManipulability::getVelocityPolytope ( KDL::Chain &  chain,
        urdf::Model & model,
        const sensor_msgs::JointState & joint_states,
        Eigen::MatrixXd & AHrep,
        Eigen::VectorXd & bhrep ) {


    int ndof=chain.getNrOfJoints();
    KDL::JntArray   kdl_joint_positions ( ndof );
    KDL::ChainJntToJacSolver kdl_dfk_solver ( chain );
    KDL::ChainFkSolverPos_recursive kdl_fk_solver ( chain );


    Eigen::MatrixXd ndof_identity_matrix;
    ndof_identity_matrix.resize ( ndof,ndof );
    ndof_identity_matrix.setZero();
    for ( int i = 0; i<ndof_identity_matrix.rows(); i++ ) {
        for ( int j = 0; j<ndof_identity_matrix.cols(); j++ ) {
            if ( i==j ) {
                ndof_identity_matrix ( i,j ) =1;
            }
        }
    }

    std::vector<double>    qdot_max ( ndof );
    std::vector<double>    qdot_min ( ndof );

    int mvable_jnt ( 0 );
    //for ( int i=0; i<ndof+1; ++i ) {
    for ( int i=0; i<chain.getNrOfSegments(); ++i ) {
        KDL::Segment seg=chain.getSegment ( i );
        KDL::Joint kdl_joint=seg.getJoint();

        if ( kdl_joint.getType() !=KDL::Joint::None ) {
            qdot_max[mvable_jnt]=model.joints_.at ( kdl_joint.getName() )->limits->velocity;
            qdot_min[mvable_jnt]=-model.joints_.at ( kdl_joint.getName() )->limits->velocity;
            mvable_jnt++;
        }
    }



    jointStatetoKDLJointArray ( chain,joint_states,kdl_joint_positions );


    std::vector<double> max_lin_limit ( ndof );
    std::vector<double> min_lin_limit ( ndof );


    Eigen::Affine3d base_T_ee;
    KDL::Frame cartpos;
    KDL::Jacobian base_J_link_origin;
    base_J_link_origin.resize ( ndof );
    kdl_fk_solver.JntToCart ( kdl_joint_positions,cartpos );
    tf::transformKDLToEigen ( cartpos,base_T_ee );
    kdl_dfk_solver.JntToJac ( kdl_joint_positions,base_J_link_origin );
    Eigen::MatrixXd base_J_ee=base_J_link_origin.data;

    Eigen::MatrixXd Ahrep_undeformed;
    Eigen::VectorXd bhrep_underformed;
    Eigen::MatrixXd Qset_undeformed,Vset_undeformed;
    Ahrep_undeformed.resize ( 2*ndof,ndof );
    Ahrep_undeformed.topRows ( ndof ) =ndof_identity_matrix;  // ndof_*ndof block at row  0 colum 0;ndof_
    Ahrep_undeformed.block ( ndof,0,ndof,ndof ) =-ndof_identity_matrix; // ndof_*ndof block at row  ndof_ colum 0;ndof_
    bhrep_underformed.resize ( 2*ndof,1 );
    for ( int i = 0; i < ndof; ++i ) {
        bhrep_underformed ( i ) =qdot_max[i];
        bhrep_underformed ( i+ndof ) =-qdot_min[i];
    }


    getVrepPolytope ( Ahrep_undeformed,bhrep_underformed,Qset_undeformed );
    getCartesianPolytope ( Qset_undeformed,base_J_ee.topRows ( 3 ),base_T_ee.translation(),Vset_undeformed );
    double vol_initial=getPolytopeVolume ( Vset_undeformed );
    return vol_initial;
}


<|MERGE_RESOLUTION|>--- conflicted
+++ resolved
@@ -16,11 +16,7 @@
     mkr_pub=nh_.advertise<visualization_msgs::Marker>
             ( "/visualization_marker",1 );
     poly_mesh_pub=nh_.advertise<constrained_manipulability::PolytopeMesh>
-<<<<<<< HEAD
                     ( "constrained_manipulability/polytope_mesh",1 );
-=======
-                  ( "constrained_manipulability/polytope_mesh",1 );
->>>>>>> e3d7a4c2
 
     std::string robot_desc_string;
     nh_.param ( robot_description, robot_desc_string, std::string() );
@@ -172,12 +168,8 @@
         constrained_manipulability::PolytopeMesh poly_mesh;
         poly_mesh.name = polytope_name;
         poly_mesh.mesh.triangles.resize(polygons.size());
-<<<<<<< HEAD
                 
         // Plotting
-=======
-        // Plottling
->>>>>>> e3d7a4c2
         visualization_msgs::Marker mkr;
         
         mkr.ns=polytope_name;
@@ -199,11 +191,7 @@
                 pp.y=cloud_hull->points[triangle.vertices[var]].y;
                 pp.z=cloud_hull->points[triangle.vertices[var]].z;
                 points.push_back ( pp );
-<<<<<<< HEAD
-                
-=======
-
->>>>>>> e3d7a4c2
+
                 poly_mesh.mesh.triangles[tri].vertex_indices[var] = triangle.vertices[var];
                 poly_mesh.mesh.vertices.push_back(pp);
             }
@@ -215,11 +203,9 @@
         mkr.color.g=color_line[1];
         mkr.color.b=color_line[2];
         mkr.color.a=color_line[3];//fmax(auto_alpha,0.1);
-<<<<<<< HEAD
-        poly_mesh.color = mkr.color;
-=======
+
         poly_mesh.color= mkr.color;
->>>>>>> e3d7a4c2
+
         mkr.scale.x=1.0;
         mkr.scale.y=1.0;
         mkr.scale.z=1.0;
@@ -229,12 +215,8 @@
             ros::spinOnce();
         }
         mkr_pub.publish ( mkr );
-<<<<<<< HEAD
+
         poly_mesh_pub.publish ( poly_mesh );
-=======
-        poly_mesh_pub.publish( poly_mesh );
-
->>>>>>> e3d7a4c2
 
         mkr.type=visualization_msgs::Marker::SPHERE_LIST;
         mkr.header.frame_id=frame;
