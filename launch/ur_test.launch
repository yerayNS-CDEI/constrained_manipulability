<?xml version="1.0" ?>
<launch>

 <include file="$(find ur_description)/launch/view_ur5.launch"/>
<<<<<<< HEAD
=======
 <include file="$(find ur_description)/launch/ur5_upload.launch"/>
>>>>>>> f6c8e833
 <include file="$(find constrained_manipulability)/launch/abstract_robot.launch">
    <arg name="root_link" value="base_link" />
    <arg name="tip_link" value="ee_link" />
    <arg name="config" value="example_scene_fraka" />
    <arg name="mp_display" default="true"/>
    <arg name="cmp_display" default="true"/>
 </include>



</launch><|MERGE_RESOLUTION|>--- conflicted
+++ resolved
@@ -2,14 +2,11 @@
 <launch>
 
  <include file="$(find ur_description)/launch/view_ur5.launch"/>
-<<<<<<< HEAD
-=======
- <include file="$(find ur_description)/launch/ur5_upload.launch"/>
->>>>>>> f6c8e833
+ 
  <include file="$(find constrained_manipulability)/launch/abstract_robot.launch">
     <arg name="root_link" value="base_link" />
     <arg name="tip_link" value="ee_link" />
-    <arg name="config" value="example_scene_fraka" />
+    <arg name="config" value="example_scene_ur" />
     <arg name="mp_display" default="true"/>
     <arg name="cmp_display" default="true"/>
  </include>
