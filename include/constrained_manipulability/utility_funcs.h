--- conflicted
+++ resolved
@@ -150,7 +150,6 @@
         return pow(sum, 0.5);
     }
 
-<<<<<<< HEAD
     template <typename T>
     void getVectorParam(std::string parameter,
                         std::vector<T> &qparam)
@@ -163,24 +162,6 @@
         for (int i = 0; i < Axml.size(); ++i)
         {
             qparam[i] = Axml[i];
-=======
-static void getCollisionShapes ( const std::vector<int> & object_primitive,
-                          const std::vector<std::vector<double>> & obj_dimensions,
-                          const std::vector<std::vector<double>> & obj_poses,
-                          std::vector<shape_msgs::SolidPrimitive> & shapes,
-                          TransformVector & shape_poses )
-{
-    ROS_ASSERT ( obj_dimensions.size() ==object_primitive.size() );
-    ROS_ASSERT ( obj_poses.size() ==object_primitive.size() );
-    shapes.resize ( object_primitive.size() );
-    shape_poses.resize ( object_primitive.size() );
-
-    for ( int i = 0; i < object_primitive.size(); ++i ) {
-        shapes[i].type=object_primitive[i];
-        shapes[i].dimensions.resize ( 3 );
-        for ( int j = 0; j < obj_dimensions[i].size(); ++j ) {
-            shapes[i].dimensions[j]=obj_dimensions[i][j];
->>>>>>> fc69b6cc
         }
     }
 
@@ -203,13 +184,11 @@
             }
         }
     }
-
-<<<<<<< HEAD
-    void getCollisionShapes(const std::vector<int> &object_primitive,
-                            const std::vector<std::vector<double>> &obj_dimensions,
-                            const std::vector<std::vector<double>> &obj_poses,
-                            std::vector<shape_msgs::SolidPrimitive> &shapes,
-                            TransformVector &shape_poses)
+    static void getCollisionShapes(const std::vector<int> &object_primitive,
+                                   const std::vector<std::vector<double>> &obj_dimensions,
+                                   const std::vector<std::vector<double>> &obj_poses,
+                                   std::vector<shape_msgs::SolidPrimitive> &shapes,
+                                   TransformVector &shape_poses)
     {
         ROS_ASSERT(obj_dimensions.size() == object_primitive.size());
         ROS_ASSERT(obj_poses.size() == object_primitive.size());
@@ -231,27 +210,19 @@
             shape_poses[i].linear() = q.toRotationMatrix();
         }
     }
-=======
-static std::vector<double> eigenAffineToVectorPosAngleAxis ( const Eigen::Affine3d& T )
-{
-    Eigen::VectorXd pos=T.translation();
-    Eigen::AngleAxisd angles_axis(T.linear());
-    double a=angles_axis.angle();
->>>>>>> fc69b6cc
-
-    std::vector<double> eigenAffineToVectorPosAngleAxis(const Eigen::Affine3d &T)
+
+    static std::vector<double> eigenAffineToVectorPosAngleAxis(const Eigen::Affine3d &T)
     {
         Eigen::VectorXd pos = T.translation();
         Eigen::AngleAxisd angles_axis(T.linear());
         double a = angles_axis.angle();
 
-<<<<<<< HEAD
         Eigen::Vector3d axis = angles_axis.axis();
         std::vector<double> p = {pos(0), pos(1), pos(2), a, axis(0), axis(1), axis(2)};
         return p;
     }
 
-    std::vector<double> eigenAffineToVectorPosQuatwxyz(const Eigen::Affine3d &T)
+    static std::vector<double> eigenAffineToVectorPosQuatwxyz(const Eigen::Affine3d &T)
     {
         Eigen::VectorXd pos = T.translation();
         Eigen::Quaterniond quat(T.linear());
@@ -259,52 +230,23 @@
         return p;
     }
 
-    std::vector<double> eigenToVector(const Eigen::VectorXd &x)
+    static std::vector<double> eigenToVector(const Eigen::VectorXd &x)
     {
         return std::vector<double>(x.data(), x.data() + x.size());
     }
 
-    Eigen::VectorXd vectorToEigen(const std::vector<double> &x)
+    static Eigen::VectorXd vectorToEigen(const std::vector<double> &x)
     {
         return Eigen::Map<const Eigen::VectorXd>(x.data(), x.size());
     }
 
-    Eigen::MatrixXd vectorToEigenMatrix(const std::vector<double> &x, const int &n)
+    static Eigen::MatrixXd vectorToEigenMatrix(const std::vector<double> &x, const int &n)
     {
         return Eigen::Map<const Eigen::MatrixXd>(x.data(), x.size(), x.size() / n);
     }
-=======
-static std::vector<double> eigenAffineToVectorPosQuatwxyz ( const Eigen::Affine3d& T )
-{
-    Eigen::VectorXd pos=T .translation();
-    Eigen::Quaterniond quat(T .linear());
-    std::vector<double> p={pos(0),pos(1),pos(2),quat.w(),quat.x(),quat.y(),quat.z()};
-    return p;
-}
-
-static std::vector<double> eigenToVector ( const Eigen::VectorXd& x )
-{
-    return std::vector<double> ( x.data(), x.data() +x.size() );
-}
-
-static Eigen::VectorXd vectorToEigen ( const std::vector<double>& x )
-{
-    return Eigen::Map<const Eigen::VectorXd> ( x.data(), x.size() );
-}
-
-static Eigen::MatrixXd vectorToEigenMatrix ( const std::vector<double>& x, const int& n )
-{
-    return Eigen::Map<const Eigen::MatrixXd> ( x.data(), x.size(), x.size() /n );
-}
-
-static Eigen::MatrixXd vectorToEigenMatrix ( const Eigen::VectorXd& x, const int& n )
-{
->>>>>>> fc69b6cc
-
-    Eigen::MatrixXd vectorToEigenMatrix(const Eigen::VectorXd &x, const int &n)
-    {
-
+
+    static Eigen::MatrixXd vectorToEigenMatrix(const Eigen::VectorXd &x, const int &n)
+    {
         return Eigen::Map<const Eigen::MatrixXd>(x.data(), n, x.size() / n);
     }
-
 }