--- conflicted
+++ resolved
@@ -21,17 +21,11 @@
 #include <eigen_conversions/eigen_kdl.h>
 #include <eigen_conversions/eigen_msg.h>
 #include <eigen-cddlib/Polyhedron.h>
-#include <eigen_conversions/eigen_msg.h> 
-
-<<<<<<< HEAD
+#include <eigen_conversions/eigen_msg.h>
+
 #include <sensor_msgs/JointState.h>
 #include <geometry_msgs/TransformStamped.h>
 #include <geometry_msgs/Pose.h>
-=======
-#include "sensor_msgs/JointState.h"
-#include "geometry_msgs/TransformStamped.h"
-#include "std_msgs/Float64MultiArray.h"
->>>>>>> fc69b6cc
 
 #include <geometric_shapes/shapes.h>
 #include <geometric_shapes/shape_operations.h>
@@ -49,16 +43,14 @@
 
 #include <robot_collision_checking/fcl_interface.h>
 #include "constrained_manipulability/utility_funcs.h"
-<<<<<<< HEAD
 #include "constrained_manipulability/ObjectDistances.h"
-=======
->>>>>>> fc69b6cc
 #include "constrained_manipulability/PolytopeMesh.h"
 #include "constrained_manipulability/PolytopeVolume.h"
 #include "constrained_manipulability/GetPolytopeConstraints.h"
 #include "constrained_manipulability/GetJacobianMatrix.h"
 
 #include <pcl/surface/concave_hull.h>
+
 #ifndef ROBOT_POLYTOPE_HPP
 #define ROBOT_POLYTOPE_HPP
 
@@ -76,8 +68,6 @@
         geometry_jacobians.clear();
     }
 };
-
-
 
 class ConstrainedManipulability
 {
@@ -88,13 +78,8 @@
     /// RVIZ DISPLAY
     ros::Publisher mkr_pub;
     ros::Publisher poly_mesh_pub;
-<<<<<<< HEAD
     ros::Publisher obj_dist_pub;
 
-=======
-  
-   
->>>>>>> fc69b6cc
     /** Plot a Polytope defined a a set of vertices
      *   The vertices are shifted to the offset position (offset_position), for instance the robot end effector
      *   std::string frame, to define the frame of reference.
@@ -147,49 +132,35 @@
                                           KDL::JntArray &kdl_joint_positions);
 
     /** This function is taken from https://github.com/tu-darmstadt-ros-pkg with a tiny change to smart ptrs
-<<<<<<< HEAD
-     * https://github.com/tu-darmstadt-ros-pkg/robot_self_filter/blob/master/src/self_mask.cpp#L76
-     **/
-    static std::unique_ptr<shapes::Shape> constructShape(const urdf::Geometry *geom);
-=======
     * https://github.com/tu-darmstadt-ros-pkg/robot_self_filter/blob/master/src/self_mask.cpp#L76
     **/
-    static std::unique_ptr<shapes::Shape> constructShape ( const urdf::Geometry *geom );
-    
+    static std::unique_ptr<shapes::Shape> constructShape(const urdf::Geometry *geom);
+
     /// Convenience function to convert kdl to eigen stuff, segment=-1 returns terminal point information
-    void   getKDLKinematicInformation ( const KDL::JntArray & kdl_joint_positions,
-        Eigen::Affine3d & T,
-        Eigen::Matrix<double,6,Eigen::Dynamic> & Jac,int segment=-1);
-    
+    void getKDLKinematicInformation(const KDL::JntArray &kdl_joint_positions,
+                                    Eigen::Affine3d &T,
+                                    Eigen::Matrix<double, 6, Eigen::Dynamic> &Jac, int segment = -1);
+
     // octomap_interface - I'm not sure if it's a good idea to put it in this class.
-    ros::Subscriber  octomap_subscriber;
+    ros::Subscriber octomap_subscriber;
     bool octomap_received_;
     // octomap
     octomap_msgs::Octomap octomap_;
     /// Octomap callback
-    void octomapCallback ( const octomap_msgs::Octomap::ConstPtr& msg );
+    void octomapCallback(const octomap_msgs::Octomap::ConstPtr &msg);
     Eigen::Affine3d octomap_pose_wrt_world_; // octomap pose
     /// mutex as we're now multi-threading
     boost::mutex collision_world_mutex_;
     int octomap_id_;
-    
 
     // ros server fcl_interface
     ros::ServiceServer polytope_server_;
-    bool getPolytopeConstraintsCallback(constrained_manipulability::GetPolytopeConstraints::Request& req,
-                                    constrained_manipulability::GetPolytopeConstraints::Response& res);
-  
+    bool getPolytopeConstraintsCallback(constrained_manipulability::GetPolytopeConstraints::Request &req,
+                                        constrained_manipulability::GetPolytopeConstraints::Response &res);
+
     ros::ServiceServer jacobian_server_;
-    bool getJacobianCallback(constrained_manipulability::GetJacobianMatrix::Request& req,
-                                    constrained_manipulability::GetJacobianMatrix::Response& res);
-    
-protected:
->>>>>>> fc69b6cc
-
-    /// Convenience function to convert kdl to eigen stuff, segment=-1 returns terminal point information
-    void getKDLKinematicInformation(const KDL::JntArray &kdl_joint_positions,
-                                    Eigen::Affine3d &T,
-                                    Eigen::Matrix<double, 6, Eigen::Dynamic> &Jac, int segment = -1);
+    bool getJacobianCallback(constrained_manipulability::GetJacobianMatrix::Request &req,
+                             constrained_manipulability::GetJacobianMatrix::Response &res);
 
 protected:
     /** getCollisionModel returns  kinematic information about collision geometry
@@ -218,7 +189,6 @@
         bool velocity_polytope = false);
 
 public:
-<<<<<<< HEAD
     enum SLICING_PLANE
     {
         YZ_PLANE = 0,
@@ -236,28 +206,9 @@
     // Calls fcl destructor which should destroy all objects in world
     ~ConstrainedManipulability();
 
-=======
-    enum SLICING_PLANE{
-        YZ_PLANE=0,
-        XZ_PLANE=1,
-        XY_PLANE=2,
-    };
-
-    ConstrainedManipulability ( ros::NodeHandle nh,
-                                std::string root,
-                                std::string tip,
-				std::string robot_description="robot_description",
-                                double distance_threshold=0.3,
-                                double linearization_limit=0.1,
-                                double dangerfield=10
-                              );
-    // Calls fcl destructor which should destroy all objects in world
-    ~ConstrainedManipulability();
-
     /// Sets octomap pose if it's different to base_link
-    void setOctomapPose( const  Eigen::Affine3d  & wT1);
-    
->>>>>>> fc69b6cc
+    void setOctomapPose(const Eigen::Affine3d &wT1);
+
     /// Add a solid primitive object to FCLInterface collision world transform w.r.t base_link of chain
     bool addCollisionObject(const shape_msgs::SolidPrimitive &s1,
                             const Eigen::Affine3d &wT1, unsigned int object_id);
@@ -280,7 +231,6 @@
     void setRvizWait(bool flag);
     bool const getRvizWait(bool flag);
 
-<<<<<<< HEAD
     /// Convenience function to get end-effector pose as a geometry_msgs::Pose
     void getCartPos(const sensor_msgs::JointState &joint_states,
                     geometry_msgs::Pose &geo_pose);
@@ -297,20 +247,6 @@
                        ConstrainedManipulability::SLICING_PLANE index = ConstrainedManipulability::SLICING_PLANE::XY_PLANE,
                        double plane_width = 0.002);
 
-=======
-    // yz plane = 0 
-    // xz plane = 1 
-    // xy plane = 2
-    bool slicePolytope(const Eigen::MatrixXd &
-        Vset, Eigen::Vector3d offset_position,
-        std::vector<double>  color_pts,
-        std::vector<double>  color_line,
-        std::string polytope_name="sliced_polytope",
-        ConstrainedManipulability::SLICING_PLANE index=ConstrainedManipulability::SLICING_PLANE::XY_PLANE,
-        double plane_width=0.002
-                      );
-    
->>>>>>> fc69b6cc
     /** getConstrainedAllowableMotionPolytope returns the polytope
      *   approximating the constrained allowable end effector motion, considering
      *  joint limits and objstacles & linearization
@@ -346,30 +282,6 @@
                                                  std::vector<double> color_line = {0.0, 0.0, 1.0, 0.8});
 
     /** getConstrainedAllowableMotionPolytope returns the polytope
-<<<<<<< HEAD
-     *   approximating the constrained allowable end effector motion, considering
-     *  joint limits and objstacles & linearization
-     *
-     *  AHrep hyperplanes of the constrained allowable motion polytope
-     *  bHrep shifted distance
-     *  Vset the representation of Constrained motion Polytope in Cartesian space
-     *  offset_position the location in space of the Cartesian polytope
-     *  const sensor_msgs::JointState & joint_states, current joint states
-     *  show_polytope -> plots the polytope in rviz
-     *  color_pts -> polytope points color
-     *  color_line  -> polytope lines color
-     *  returns the volume of the constrained allowable motion polytope
-     */
-
-    double getConstrainedAllowableMotionPolytope(const sensor_msgs::JointState &joint_states,
-                                                 Eigen::MatrixXd &AHrep,
-                                                 Eigen::VectorXd &bhrep,
-                                                 Eigen::MatrixXd &Vset,
-                                                 Eigen::Vector3d &offset_position,
-                                                 bool show_polytope,
-                                                 std::vector<double> color_pts,
-                                                 std::vector<double> color_line);
-=======
     *   approximating the constrained allowable end effector motion, considering
     *  joint limits and objstacles & linearization
     *
@@ -384,16 +296,14 @@
     *  returns the volume of the constrained allowable motion polytope
     */
 
-    double getConstrainedAllowableMotionPolytope ( const sensor_msgs::JointState & joint_states,
-            Eigen::MatrixXd & AHrep,
-            Eigen::VectorXd & bhrep,
-            Eigen::MatrixXd & Vset,
-            Eigen::Vector3d & offset_position,
-            bool show_polytope,
-            std::vector<double>  color_pts,
-            std::vector<double>  color_line ); 
-
->>>>>>> fc69b6cc
+    double getConstrainedAllowableMotionPolytope(const sensor_msgs::JointState &joint_states,
+                                                 Eigen::MatrixXd &AHrep,
+                                                 Eigen::VectorXd &bhrep,
+                                                 Eigen::MatrixXd &Vset,
+                                                 Eigen::Vector3d &offset_position,
+                                                 bool show_polytope,
+                                                 std::vector<double> color_pts,
+                                                 std::vector<double> color_line);
 
     /** getConstrainedVelocityPolytope returns the polytope
      *   approximating the constrained allowable end effector velocities, considering
@@ -446,47 +356,6 @@
                                       std::vector<double> color_line = {0.0, 0.0, 1.0, 0.8});
 
     /** getAllowableMotionPolytope returns the polytope
-     *   considering   linearization
-     *
-     *  AHrep hyperplanes of the constrained allowable motion polytope
-     *  bHrep shifted distance
-     *  const sensor_msgs::JointState & joint_states, current joint states
-     *  show_polytope -> plots the polytope in rviz
-     *  color_pts -> polytope points color
-     *  color_line  -> polytope lines color
-     *  returns the volume of the constrained allowable motion polytope
-     */
-    double getAllowableMotionPolytope(const sensor_msgs::JointState &joint_states,
-                                      Eigen::MatrixXd &AHrep,
-                                      Eigen::VectorXd &bhrep,
-                                      bool show_polytope,
-                                      std::vector<double> color_pts = {0.0, 0.0, 0.5, 1.0},
-                                      std::vector<double> color_line = {0.0, 0.0, 1.0, 0.8});
-
-    /** getAllowableMotionPolytope returns the polytope
-<<<<<<< HEAD
-     *   considering   linearization
-     *
-     *  AHrep hyperplanes of the constrained allowable motion polytope
-     *  bHrep shifted distance
-     *  Eigen::MatrixXd & Vset, the cartesian V representation of polytope
-     *  Eigen::Vector3d & offset_position the position we translate the polytopte to
-     *  const sensor_msgs::JointState & joint_states, current joint states
-     *  show_polytope -> plots the polytope in rviz
-     *  color_pts -> polytope points color
-     *  color_line  -> polytope lines color
-     *  returns the volume of the constrained allowable motion polytope
-     */
-    double getAllowableMotionPolytope(const sensor_msgs::JointState &joint_states,
-                                      Eigen::MatrixXd &AHrep,
-                                      Eigen::VectorXd &bhrep,
-                                      Eigen::MatrixXd &Vset,
-                                      Eigen::Vector3d &offset_position,
-                                      bool show_polytope,
-                                      std::vector<double> color_pts,
-                                      std::vector<double> color_line);
-
-=======
     *   considering   linearization
     *
     *  AHrep hyperplanes of the constrained allowable motion polytope
@@ -497,13 +366,13 @@
     *  color_line  -> polytope lines color
     *  returns the volume of the constrained allowable motion polytope
     */
-    double getAllowableMotionPolytope ( const sensor_msgs::JointState & joint_states,
-                                        Eigen::MatrixXd & AHrep,
-                                        Eigen::VectorXd & bhrep,
-                                        bool show_polytope,
-                                        std::vector<double>  color_pts= {0.0,0.0,0.5,1.0},
-                                        std::vector<double>  color_line= {0.0,0.0,1.0,0.8} );
-    
+    double getAllowableMotionPolytope(const sensor_msgs::JointState &joint_states,
+                                      Eigen::MatrixXd &AHrep,
+                                      Eigen::VectorXd &bhrep,
+                                      bool show_polytope,
+                                      std::vector<double> color_pts = {0.0, 0.0, 0.5, 1.0},
+                                      std::vector<double> color_line = {0.0, 0.0, 1.0, 0.8});
+
     /** getAllowableMotionPolytope returns the polytope
     *   considering   linearization
     *
@@ -517,16 +386,15 @@
     *  color_line  -> polytope lines color
     *  returns the volume of the constrained allowable motion polytope
     */
-    double getAllowableMotionPolytope ( const sensor_msgs::JointState & joint_states,
-        Eigen::MatrixXd & AHrep,
-        Eigen::VectorXd & bhrep,
-        Eigen::MatrixXd & Vset,
-        Eigen::Vector3d & offset_position,
-        bool show_polytope,
-        std::vector<double>  color_pts,
-        std::vector<double>  color_line );
-    
->>>>>>> fc69b6cc
+    double getAllowableMotionPolytope(const sensor_msgs::JointState &joint_states,
+                                      Eigen::MatrixXd &AHrep,
+                                      Eigen::VectorXd &bhrep,
+                                      Eigen::MatrixXd &Vset,
+                                      Eigen::Vector3d &offset_position,
+                                      bool show_polytope,
+                                      std::vector<double> color_pts,
+                                      std::vector<double> color_line);
+
     /** getVelocityPolytope returns the manipulability polytope
      *   considering joint velocity limits
      *
@@ -552,24 +420,12 @@
     *  color_line  -> polytope lines color
     *  returns the volume of the manipulability polytope
     */
-<<<<<<< HEAD
     double getVelocityPolytope(const sensor_msgs::JointState &joint_states,
-                               bool show_polytope,
                                Eigen::MatrixXd AHrep,
                                Eigen::VectorXd bhrep,
+                               bool show_polytope,
                                std::vector<double> color_pts = {0.0, 0.5, 0.0, 1.0},
                                std::vector<double> color_line = {0.0, 1.0, 0.0, 0.8});
-=======
-    double getVelocityPolytope ( const sensor_msgs::JointState & joint_states,
-                                 Eigen::MatrixXd AHrep,
-                                 Eigen::VectorXd bhrep,
-                                 bool show_polytope,
-                                 std::vector<double>  color_pts= {0.0,0.5,0.0,1.0},
-                                 std::vector<double>  color_line= {0.0,1.0,0.0,0.8} ) ;
-
-
-
->>>>>>> fc69b6cc
 
     /// Screw transform to move a twist from point a to point b, given vector L, a->b w.r.t. base frame
     static bool screwTransform(const Eigen::Matrix<double, 6, Eigen::Dynamic> &J0N_in,
@@ -609,7 +465,6 @@
                                      Eigen::Vector3d P,
                                      Eigen::MatrixXd &V);
     // Linear transformation defined by J of vertex set
-<<<<<<< HEAD
     static void transformVertexSet(Eigen::Matrix<double, 3, Eigen::Dynamic> J,
                                    const Eigen::MatrixXd &vertex_set,
                                    Eigen::MatrixXd &vertex_set_out);
@@ -630,33 +485,6 @@
                                  const Eigen::VectorXd &bhrep2,
                                  Eigen::MatrixXd &Vset);
 
-    // Static Versions, useful for optimization engines, e.g. snopt, nlopt.
-
-=======
-    static void transformVertexSet ( Eigen::Matrix<double,3,Eigen::Dynamic> J,
-                                     const Eigen::MatrixXd &vertex_set,
-                                     Eigen::MatrixXd& vertex_set_out );
-
-
-
-   // Function to get the intersection of 2 polytopes
-   
-    bool getPolytopeIntersection(const Eigen::MatrixXd & AHrep1,
-        const Eigen::VectorXd & bhrep1,
-        const Eigen::MatrixXd & AHrep2,
-        const Eigen::VectorXd & bhrep2,
-        Eigen::MatrixXd & AHrep3,
-        Eigen::VectorXd & bhrep3,
-        Eigen::MatrixXd & Vset);
-    
-    
-    bool getPolytopeIntersection(const Eigen::MatrixXd & AHrep1,
-        const Eigen::VectorXd & bhrep1,
-        const Eigen::MatrixXd & AHrep2,
-        const Eigen::VectorXd & bhrep2,      
-        Eigen::MatrixXd & Vset);
-    
-
     // ===================================================================
     // -------------------------------------------------------------------
     // -------------------------------------------------------------------
@@ -664,8 +492,7 @@
     // -------------------------------------------------------------------
     // -------------------------------------------------------------------
     // ===================================================================
-    
->>>>>>> fc69b6cc
+
     /** getConstrainedAllowableMotionPolytope returns the polytope
      *   approximating the constrained allowable end effector motion, considering
      *  joint limits and objstacles & linearization
@@ -690,29 +517,6 @@
                                                         double distance_threshold = 0.3);
 
     /** getConstrainedVelocityPolytope returns the polytope
-<<<<<<< HEAD
-     *   approximating the constrained velocity end effector motion, considering
-     *  joint limits and objstacles & linearization
-     *  chain KDL::Chain already initialized
-     *  model  urdf::Model already initialized
-     *  FCLObjectSet objects, a set of collision objects
-     *  AHrep hyperplanes of the constrained allowable motion polytope
-     *  bHrep shifted distance
-     *  const sensor_msgs::JointState & joint_states, current joint states
-     *  show_polytope -> plots the polytope in rviz
-     *  color_pts -> polytope points color
-     *  color_line  -> polytope lines color
-     *  returns the volume of the constrained allowable motion polytope
-     */
-    static double getConstrainedVelocityPolytope(KDL::Chain &chain,
-                                                 urdf::Model &model,
-                                                 FCLObjectSet objects,
-                                                 const sensor_msgs::JointState &joint_states,
-                                                 Eigen::MatrixXd &AHrep,
-                                                 Eigen::VectorXd &bhrep,
-                                                 double dangerfield = 10,
-                                                 double distance_threshold = 0.3);
-=======
     *   approximating the constrained velocity end effector motion, considering
     *  joint limits and objstacles & linearization
     *  chain KDL::Chain already initialized
@@ -726,17 +530,14 @@
     *  color_line  -> polytope lines color
     *  returns the volume of the constrained allowable motion polytope
     */
-    static double getConstrainedVelocityPolytope ( KDL::Chain &  chain,
-            urdf::Model & model,
-            FCLObjectSet objects,
-            const sensor_msgs::JointState & joint_states,
-            Eigen::MatrixXd & AHrep,
-            Eigen::VectorXd & bhrep,
-            double dangerfield=10,
-            double distance_threshold=0.3 );
-
-    
->>>>>>> fc69b6cc
+    static double getConstrainedVelocityPolytope(KDL::Chain &chain,
+                                                 urdf::Model &model,
+                                                 FCLObjectSet objects,
+                                                 const sensor_msgs::JointState &joint_states,
+                                                 Eigen::MatrixXd &AHrep,
+                                                 Eigen::VectorXd &bhrep,
+                                                 double dangerfield = 10,
+                                                 double distance_threshold = 0.3);
 
     /** getPolytopeHyperPlanes returns hyperplanes for constrained joint polytope
      * For ith link (segment) in the kinematic serial chain
@@ -795,30 +596,6 @@
                                              double linearization_limit = 0.1);
 
     /** getVelocityPolytope returns the manipulability polytope
-<<<<<<< HEAD
-     *   considering joint velocity limits
-     *  chain KDL::Chain already initialized
-     *  model  urdf::Model already initialized
-     *  AHrep hyperplanes of the constrained allowable motion polytope
-     *  bHrep shifted distance
-     *  const sensor_msgs::JointState & joint_states, current joint states
-     *  show_polytope -> plots the polytope in rviz
-     *  color_pts -> polytope points color
-     *  color_line  -> polytope lines color
-     *  returns the volume of the manipulability polytope
-     */
-    static double getVelocityPolytope(KDL::Chain &chain,
-                                      urdf::Model &model,
-                                      const sensor_msgs::JointState &joint_states,
-                                      Eigen::MatrixXd &AHrep,
-                                      Eigen::VectorXd &bhrep);
-
-    /// Function to return Jaocbian matrix to external users of library based on a joint state
-    void getJacobian(const sensor_msgs::JointState &joint_states, Eigen::Matrix<double, 6, Eigen::Dynamic> &Jac);
-
-    /// Function to return transform matrix to external users of library based on a joint state
-    void getTransform(const sensor_msgs::JointState &joint_states, Eigen::Affine3d &T);
-=======
     *   considering joint velocity limits
     *  chain KDL::Chain already initialized
     *  model  urdf::Model already initialized
@@ -830,36 +607,24 @@
     *  color_line  -> polytope lines color
     *  returns the volume of the manipulability polytope
     */
-    static double getVelocityPolytope ( KDL::Chain &  chain,
-                                        urdf::Model & model,
-                                        const sensor_msgs::JointState & joint_states,
-                                        Eigen::MatrixXd & AHrep,
-                                        Eigen::VectorXd & bhrep );
-
-
+    static double getVelocityPolytope(KDL::Chain &chain,
+                                      urdf::Model &model,
+                                      const sensor_msgs::JointState &joint_states,
+                                      Eigen::MatrixXd &AHrep,
+                                      Eigen::VectorXd &bhrep);
 
     /// Function to return Jaocbian matrix to external users of library based on a joint state
-    void getJacobian(const sensor_msgs::JointState & joint_states,Eigen::Matrix<double,6,Eigen::Dynamic> & Jac);
-    
+    void getJacobian(const sensor_msgs::JointState &joint_states, Eigen::Matrix<double, 6, Eigen::Dynamic> &Jac);
+
     /// Function to return transform matrix to external users of library based on a joint state
-    void getTransform(const sensor_msgs::JointState & joint_states,Eigen::Affine3d & T);
-
->>>>>>> fc69b6cc
+    void getTransform(const sensor_msgs::JointState &joint_states, Eigen::Affine3d &T);
 
     // Set a new limit for all joints
     void setLinearizationLimit(double linearization_limit);
     // Set a linearization limit for 1 joints
-<<<<<<< HEAD
     void setLinearizationLimit(double linearization_limit, unsigned int joint);
     /// Function to return current linearization limit, this is the same for all joints
     double getLinearizationLimit();
-=======
-    void setLinearizationLimit(double linearization_limit,unsigned int joint);
-    /// Function to return current linearization limit, this is the same for all joints
-    double getLinearizationLimit();
-    
-    
->>>>>>> fc69b6cc
 };
 
-#endif
+#endif